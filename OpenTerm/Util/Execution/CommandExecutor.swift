//
//  CommandExecutor.swift
//  OpenTerm
//
//  Created by Ian McDowell on 1/30/18.
//  Copyright © 2018 Silver Fox. All rights reserved.
//

import Foundation
import ios_system

protocol CommandExecutorDelegate: class {
    func commandExecutor(_ commandExecutor: CommandExecutor, receivedStdout stdout: String)
    func commandExecutor(_ commandExecutor: CommandExecutor, receivedStderr stderr: String)
    func commandExecutor(_ commandExecutor: CommandExecutor, didFinishDispatchWithExitCode exitCode: Int32)
}

// Exit status from an ios_system command
typealias ReturnCode = Int32

protocol CommandExecutorCommand {
    // Run the command
    func run(forExecutor executor: CommandExecutor) throws -> ReturnCode
}

/// Utility that executes commands serially to ios_system.
/// Has its own stdout/stderr, and passes output & results to its delegate.
class CommandExecutor {

    weak var delegate: CommandExecutorDelegate?

    /// Dispatch queue to serially run commands on.
    private let executionQueue = DispatchQueue(label: "CommandExecutor", qos: .userInteractive)
    /// Dispatch queue that delegate methods will be called on.
    private let delegateQueue = DispatchQueue(label: "CommandExecutor-Delegate", qos: .userInteractive)

    // Create new pipes for our own stdout/stderr
    private let stdout_pipe = Pipe()
    private let stderr_pipe = Pipe()
    fileprivate let stdout_file: UnsafeMutablePointer<FILE>?
    fileprivate let stderr_file: UnsafeMutablePointer<FILE>?

    // The "End of transmission" control code. When received by stdout pipe, the didFinishDispatchWithExitCode delegate method is called.
    private static let endCtrlCode = Character("\u{0004}")

    /// Context from commands run by this executor
    private var context = CommandExecutionContext()

    private var commandExecutedCallback: ((ReturnCode) -> Void)?
    
    init() {
        // Get file for stdout/stderr that can be written to
        stdout_file = fdopen(stdout_pipe.fileHandleForWriting.fileDescriptor, "w")
        stderr_file = fdopen(stderr_pipe.fileHandleForWriting.fileDescriptor, "w")

        // Call the following functions when data is written to stdout/stderr.
        stdout_pipe.fileHandleForReading.readabilityHandler = self.onStdout
        stderr_pipe.fileHandleForReading.readabilityHandler = self.onStderr
    }

    // Dispatch a new text-based command to execute.
<<<<<<< HEAD
    func dispatch(_ command: String, callback: ((ReturnCode) -> Void)? = nil) {
        
        self.commandExecutedCallback = callback
        
=======
    func dispatch(_ command: String) {
        let push_stdout = stdout
        let push_stderr = stderr
>>>>>>> bce827c4
        executionQueue.async {
            stdout = self.stdout_file!
            stderr = self.stderr_file!
            let returnCode: ReturnCode
            do {
                let executorCommand = self.executorCommand(forCommand: command, inContext: self.context)
                returnCode = try executorCommand.run(forExecutor: self)
            } catch {
                returnCode = 1
                // If an error was thrown while running, send it to the stderr
                self.delegateQueue.async {
                    self.delegate?.commandExecutor(self, receivedStderr: error.localizedDescription)
                }
            }

            /// Save return code into the context
            self.context[.status] = "\(returnCode)"

            // Write the end code to stdout_pipe
            // TODO: Also need to send to stderr?
<<<<<<< HEAD
            self.stdout.fileHandleForWriting.write(String(CommandExecutor.endCtrlCode).data(using: .utf8)!)
            
        }
        
=======
            self.stdout_pipe.fileHandleForWriting.write(String(CommandExecutor.endCtrlCode).data(using: .utf8)!)
        }
        stdout = push_stdout
        stderr = push_stderr
>>>>>>> bce827c4
    }

    /// Take user-entered command, decide what to do with it, then return an executor command that will do the work.
    func executorCommand(forCommand command: String, inContext context: CommandExecutionContext) -> CommandExecutorCommand {
        // Apply context to the given command
        let command = context.apply(toCommand: command)

        // Separate in to command and arguments
        let components = command.components(separatedBy: .whitespaces)
        guard components.count > 0 else { return EmptyExecutorCommand() }
        let program = components[0]
        let args = Array(components[1..<components.endIndex])

        // Special case for scripts
        if Script.allNames.contains(program), let script = try? Script.named(program) {
            return ScriptExecutorCommand(script: script, arguments: args, context: context)
        }

        // Default case: Just execute the string itself
        return SystemExecutorCommand(command: command)
    }

    private var stdoutBuffer = Data()
    // Called when the stdout file handle is written to
    private func onStdout(_ stdout: FileHandle) {
        var str = self.decodeUTF8(fromData: stdout.availableData, buffer: &stdoutBuffer)

        var hadEnd: Bool = false
        if let index = str.index(of: CommandExecutor.endCtrlCode) {
            str = String(str[..<index])
            hadEnd = true
        }

        delegateQueue.async {
            if !str.isEmpty {
                self.delegate?.commandExecutor(self, receivedStdout: str)
            }
            if hadEnd {
                let lastStatus = Int32(self.context[.status] ?? "0") ?? 0
                self.delegate?.commandExecutor(self, didFinishDispatchWithExitCode: lastStatus)
                self.commandExecutedCallback?(lastStatus)
            }
        }
    }

    private var stderrBuffer = Data()
    // Called when the stderr file handle is written to
    private func onStderr(_ stderr: FileHandle) {
        let str = self.decodeUTF8(fromData: stderr.availableData, buffer: &stderrBuffer)

        delegateQueue.async {
            self.delegate?.commandExecutor(self, receivedStderr: str)
        }
    }

    private func decodeUTF8(fromData data: Data, buffer: inout Data) -> String {
        let data = buffer + data

        // Parse what we can from the previous leftover and the new data.
        let (str, leftover) = self.decodeUTF8(fromData: data)

        // There are two reasons we could get leftover data:
        // - An invalid character was found in the middle of the string
        // - An invalid character was found at the end
        //
        // We only want to keep data for parsing in the second case, since
        // the parsing most likely failed due to missing data that will come
        // in the next read from the pipe.
        // The max size for the stuff we care about is the width of a utf8 code unit.
        if leftover.count <= UTF8.CodeUnit.bitWidth {
            buffer = leftover
        } else {
            buffer = Data()
        }

        return str
    }

    /// Decode UTF-8 string from the given data.
    /// This is a custom implementation that decodes what characters it can then returns whatever it can't,
    /// which is necessary since data can come in arbitrarily-sized chunks of bytes, with characters split
    /// across multiple chunks.
    /// The first time decoding fails, all of the rest of the data will be returned.
    private func decodeUTF8(fromData data: Data) -> (decoded: String, remaining: Data) {
        let byteArray = [UInt8](data)

        var utf8Decoder = UTF8()
        var str = ""
        var byteIterator = byteArray.makeIterator()
        var decodedByteCount = 0
        Decode: while true {
            switch utf8Decoder.decode(&byteIterator) {
            case .scalarValue(let v):
                str.append(Character(v))
                decodedByteCount += UTF8.encode(v)!.count
            case .emptyInput, .error:
                break Decode
            }
        }

        let remaining = Data.init(bytes: byteArray.suffix(from: decodedByteCount))
        return (str, remaining)
    }
}

/// Basic implementation of a command, run ios_system
struct SystemExecutorCommand: CommandExecutorCommand {

    let command: String

    func run(forExecutor executor: CommandExecutor) throws -> ReturnCode {
        // Set the stdout/stderr of the thread to the custom stdout/stderr.
        thread_stdout = executor.stdout_file
        thread_stderr = executor.stderr_file

        // Pass the value of the string to system, return its exit code.
        return ios_system(command.utf8CString)
    }
}

/// No-op command to run.
struct EmptyExecutorCommand: CommandExecutorCommand {
    func run(forExecutor executor: CommandExecutor) throws -> ReturnCode {
        return 0
    }
}<|MERGE_RESOLUTION|>--- conflicted
+++ resolved
@@ -59,16 +59,13 @@
     }
 
     // Dispatch a new text-based command to execute.
-<<<<<<< HEAD
     func dispatch(_ command: String, callback: ((ReturnCode) -> Void)? = nil) {
         
         self.commandExecutedCallback = callback
-        
-=======
-    func dispatch(_ command: String) {
+
         let push_stdout = stdout
         let push_stderr = stderr
->>>>>>> bce827c4
+
         executionQueue.async {
             stdout = self.stdout_file!
             stderr = self.stderr_file!
@@ -89,17 +86,11 @@
 
             // Write the end code to stdout_pipe
             // TODO: Also need to send to stderr?
-<<<<<<< HEAD
-            self.stdout.fileHandleForWriting.write(String(CommandExecutor.endCtrlCode).data(using: .utf8)!)
-            
-        }
-        
-=======
+
             self.stdout_pipe.fileHandleForWriting.write(String(CommandExecutor.endCtrlCode).data(using: .utf8)!)
         }
         stdout = push_stdout
         stderr = push_stderr
->>>>>>> bce827c4
     }
 
     /// Take user-entered command, decide what to do with it, then return an executor command that will do the work.
