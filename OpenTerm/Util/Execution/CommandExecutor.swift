//
//  CommandExecutor.swift
//  OpenTerm
//
//  Created by Ian McDowell on 1/30/18.
//  Copyright © 2018 Silver Fox. All rights reserved.
//

import Foundation
import ios_system

protocol CommandExecutorDelegate: class {
	func commandExecutor(_ commandExecutor: CommandExecutor, receivedStdout stdout: Data)
	func commandExecutor(_ commandExecutor: CommandExecutor, receivedStderr stderr: Data)
	func commandExecutor(_ commandExecutor: CommandExecutor, didChangeWorkingDirectory to: URL)
	func commandExecutor(_ commandExecutor: CommandExecutor, stateDidChange newState: CommandExecutor.State)
}

// Exit status from an ios_system command
typealias ReturnCode = Int32

protocol CommandExecutorCommand {
	// Run the command
	func run(forExecutor executor: CommandExecutor) throws -> ReturnCode
}

/// Utility that executes commands serially to ios_system.
/// Has its own stdout/stderr, and passes output & results to its delegate.
class CommandExecutor {

	enum State {
		case idle
		case running
		case waitingForInput
	}

	var state: State = .idle {
		didSet {
			delegate?.commandExecutor(self, stateDidChange: state)
		}
	}

	weak var delegate: CommandExecutorDelegate?

	// The current working directory for this executor.
	var currentWorkingDirectory: URL {
		didSet {
			delegateQueue.async {
				self.delegate?.commandExecutor(self, didChangeWorkingDirectory: self.currentWorkingDirectory)
			}
		}
	}

	/// Dispatch queue to serially run commands on.
	private let executionQueue = DispatchQueue(label: "CommandExecutor", qos: .userInteractive)
	/// Dispatch queue that delegate methods will be called on.
	private let delegateQueue = DispatchQueue(label: "CommandExecutor-Delegate", qos: .userInteractive)

	// Create new pipes for our own stdout/stderr
	private let stdin_pipe = Pipe()
	private let stdout_pipe = Pipe()
	private let stderr_pipe = Pipe()
	fileprivate let stdin_file: UnsafeMutablePointer<FILE>
	private let stdout_file: UnsafeMutablePointer<FILE>
	private let stderr_file: UnsafeMutablePointer<FILE>

	/// Context from commands run by this executor
	private var context = CommandExecutionContext()

	init() {
		self.currentWorkingDirectory = DocumentManager.shared.activeDocumentsFolderURL

		// Get file for stdin that can be read from
		stdin_file = fdopen(stdin_pipe.fileHandleForReading.fileDescriptor, "r")
		// Get file for stdout/stderr that can be written to
		stdout_file = fdopen(stdout_pipe.fileHandleForWriting.fileDescriptor, "w")
		stderr_file = fdopen(stderr_pipe.fileHandleForWriting.fileDescriptor, "w")

		// Call the following functions when data is written to stdout/stderr.
		stdout_pipe.fileHandleForReading.readabilityHandler = self.onStdout
		stderr_pipe.fileHandleForReading.readabilityHandler = self.onStderr
	}

	// Dispatch a new text-based command to execute.
	func dispatch(_ command: String) {

<<<<<<< HEAD
		let queue = DispatchQueue(label: "\(command)", qos: .utility)
		
		queue.async {
		
			Thread.current.name = command
		
=======
		executionQueue.async {
>>>>>>> d142d942
			self.state = .running

			// DocumentManager.shared.currentDirectoryURL = self.currentWorkingDirectory
			// Set the executor's CWD as the process-wide CWD
			ios_switchSession(self.stdout_file)
			ios_setStreams(self.stdin_file, self.stdout_file, self.stderr_file)
			let returnCode: ReturnCode
			do {
				let executorCommand = self.executorCommand(forCommand: command, inContext: self.context)
				returnCode = try executorCommand.run(forExecutor: self)
			} catch {
				returnCode = 1
				// If an error was thrown while running, send it to the stderr
				self.delegateQueue.async {
					self.delegate?.commandExecutor(self, receivedStderr: error.localizedDescription.data(using: .utf8)!)
				}
			}

			// Save the current process-wide CWD to our value
			let newDirectory = DocumentManager.shared.currentDirectoryURL
			if newDirectory != self.currentWorkingDirectory {
				self.currentWorkingDirectory = newDirectory
			}
			// Reset the process-wide CWD back to documents folder
			DocumentManager.shared.currentDirectoryURL = DocumentManager.shared.activeDocumentsFolderURL

			// Save return code into the context
			self.context[.status] = "\(returnCode)"

			// Write the end code to stdout_pipe
			// TODO: Also need to send to stderr?
			self.stdout_pipe.fileHandleForWriting.write(Parser.Code.endOfTransmission.rawValue.data(using: .utf8)!)

			self.state = .idle
		}
	}
	
	func closeSession() {
		// Warn ios_system to release all data associated with this session:
		// current directory, previous directory...
		ios_closeSession(self.stdout_file)
	}

	// Send input to the running command's stdin.
	func sendInput(_ input: String) {
		guard self.state == .running, let data = input.data(using: .utf8) else {
			return
		}
		
		ios_switchSession(self.stdout_file)
		switch input {
		case Parser.Code.endOfText.rawValue, Parser.Code.endOfTransmission.rawValue:
			// Kill running process in the current session (tab) on CTRL+C or CTRL+D.
			// No way to send different kill signals since ios_system/pthread are running in process.
			ios_kill()
		default:
			stdin_pipe.fileHandleForWriting.write(data)
		}
	}

	/// Take user-entered command, decide what to do with it, then return an executor command that will do the work.
	func executorCommand(forCommand command: String, inContext context: CommandExecutionContext) -> CommandExecutorCommand {
		// Apply context to the given command
		let command = context.apply(toCommand: command)

		// Separate in to command and arguments
		let components = command.components(separatedBy: .whitespaces)
		guard components.count > 0 else { return EmptyExecutorCommand() }
		let program = components[0]
		let args = Array(components[1..<components.endIndex])

		// Special case for scripts
		if Script.allNames.contains(program), let script = try? Script.named(program) {
			return ScriptExecutorCommand(script: script, arguments: args, context: context)
		}

		// Default case: Just execute the string itself
		return SystemExecutorCommand(command: command)
	}

	// Called when the stdout file handle is written to
	private func onStdout(_ stdout: FileHandle) {
		let data = stdout.availableData
		delegateQueue.async {
			self.delegate?.commandExecutor(self, receivedStdout: data)
		}
	}

	// Called when the stderr file handle is written to
	private func onStderr(_ stderr: FileHandle) {
		let data = stderr.availableData
		delegateQueue.async {
			self.delegate?.commandExecutor(self, receivedStderr: data)
		}
	}

}

/// Basic implementation of a command, run ios_system
struct SystemExecutorCommand: CommandExecutorCommand {

	let command: String

	func run(forExecutor executor: CommandExecutor) throws -> ReturnCode {

		// ios_system requires these to be set to nil before command execution
		thread_stdout = nil
		thread_stderr = nil
		// Pass the value of the string to system, return its exit code.
		let returnCode = ios_system(command.utf8CString)

		// Flush pipes to make sure all data is read
		fflush(stdout)
		fflush(stderr)

		return returnCode
	}
}

/// No-op command to run.
struct EmptyExecutorCommand: CommandExecutorCommand {
	func run(forExecutor executor: CommandExecutor) throws -> ReturnCode {
		return 0
	}
}<|MERGE_RESOLUTION|>--- conflicted
+++ resolved
@@ -84,16 +84,12 @@
 	// Dispatch a new text-based command to execute.
 	func dispatch(_ command: String) {
 
-<<<<<<< HEAD
 		let queue = DispatchQueue(label: "\(command)", qos: .utility)
 		
 		queue.async {
 		
 			Thread.current.name = command
 		
-=======
-		executionQueue.async {
->>>>>>> d142d942
 			self.state = .running
 
 			// DocumentManager.shared.currentDirectoryURL = self.currentWorkingDirectory
