//
//  TerminalView.swift
//  OpenTerm
//
//  Created by Louis D'hauwe on 09/12/2017.
//  Copyright © 2017 Silver Fox. All rights reserved.
//

import UIKit
import InputAssistant
import MobileCoreServices

protocol TerminalViewDelegate: class {

	func didEnterCommand(_ command: String)
	func didChangeCurrentWorkingDirectory(_ workingDirectory: URL)

}

@IBDesignable
class TerminalView: UIView {

	let deviceName = UIDevice.current.name
	let executor = CommandExecutor()
	let textView = TerminalTextView()
	let inputAssistantView = InputAssistantView()
	let autoCompleteManager = AutoCompleteManager()

	let keyboardObserver = KeyboardObserver()

	var currentTextState = ANSITextState()
	var currentCommandStartIndex: String.Index! {
		didSet { self.updateAutoComplete() }
	}

	weak var delegate: TerminalViewDelegate?

	private var isWaitingForCommand = false

	init() {
		super.init(frame: .zero)

		setup()

	}

	override init(frame: CGRect) {
		super.init(frame: frame)

		setup()
	}

	required init?(coder aDecoder: NSCoder) {
		super.init(coder: aDecoder)

		setup()
	}

	private func setup() {

		executor.delegate = self

		textView.translatesAutoresizingMaskIntoConstraints = false
		self.addSubview(textView)

		textView.leadingAnchor.constraint(equalTo: self.leadingAnchor).isActive = true
		textView.trailingAnchor.constraint(equalTo: self.trailingAnchor).isActive = true
		textView.topAnchor.constraint(equalTo: self.topAnchor).isActive = true
		textView.bottomAnchor.constraint(equalTo: self.bottomAnchor).isActive = true

		textView.delegate = self

		self.writePrompt()

		textView.textDragDelegate = self
		textView.textDropDelegate = self

		self.setupAutoComplete()

		keyboardObserver.observe { (state) in

			let rect = self.textView.convert(state.keyboardFrameEnd, from: nil).intersection(self.textView.bounds)

			UIView.animate(withDuration: state.duration, delay: 0.0, options: state.options, animations: {

				self.textView.contentInset.bottom = rect.height
				self.textView.scrollIndicatorInsets.bottom = rect.height

			}, completion: nil)

		}

	}

<<<<<<< HEAD
    /// Performs the given block on the main thread, without dispatching if already there.
    private func performOnMain(_ block: @escaping () -> Void) {
        if Thread.isMainThread {
            block()
        } else {
            DispatchQueue.main.async(execute: block)
        }
    }
    
    private func appendText(_ text: NSAttributedString) {
        dispatchPrecondition(condition: .onQueue(.main))

        let new = NSMutableAttributedString(attributedString: textView.attributedText ?? NSAttributedString())
        new.append(text)
        textView.attributedText = new

        let rect = textView.caretRect(for: textView.endOfDocument)
        textView.scrollRectToVisible(rect, animated: true)
        self.textView.isScrollEnabled = false
        self.textView.isScrollEnabled = true
    }
    
    // current attributes applied to plain text
    var attributes: [NSAttributedStringKey : Any] {
        return [NSAttributedStringKey.font: textView.font!,
                NSAttributedStringKey.foregroundColor: textView.textColor!]
    }

    private func appendText(_ text: String) {
        dispatchPrecondition(condition: .onQueue(.main))

        appendText(NSAttributedString(string: text, attributes: attributes))
    }

    // Display a prompt at the beginning of the line.
    func writePrompt() {
        newLine()
        appendText("\(deviceName): ")
        currentCommandStartIndex = textView.text.endIndex
    }

    // Appends the given string to the output, and updates the command start index.
    func writeOutput(_ string: String) {
        var formattedString = string.formattedAttributedString(withTextState: &self.currentTextState)
        formattedString = formattedString.withFilesAsLinks()
        
        performOnMain {
            self.appendText(formattedString)
            self.currentCommandStartIndex = self.textView.text.endIndex
        }
    }

    // Moves the cursor to a new line, if it's not already
    func newLine() {
        currentTextState.reset()
        if !textView.text.hasSuffix("\n") && !textView.text.isEmpty {
            appendText("\n")
        }
        currentCommandStartIndex = textView.text.endIndex
    }

    // Clears the contents of the screen, resetting the terminal.
=======
	/// Performs the given block on the main thread, without dispatching if already there.
	private func performOnMain(_ block: @escaping () -> Void) {
		if Thread.isMainThread {
			block()
		} else {
			DispatchQueue.main.async(execute: block)
		}
	}

	private func appendText(_ text: NSAttributedString) {
		dispatchPrecondition(condition: .onQueue(.main))

		let new = NSMutableAttributedString(attributedString: textView.attributedText ?? NSAttributedString())
		new.append(text)
		textView.attributedText = new

		let rect = textView.caretRect(for: textView.endOfDocument)
		textView.scrollRectToVisible(rect, animated: true)
		self.textView.isScrollEnabled = false
		self.textView.isScrollEnabled = true
	}
	private func appendText(_ text: String) {
		dispatchPrecondition(condition: .onQueue(.main))

		appendText(NSAttributedString(string: text, attributes: [.foregroundColor: textView.textColor ?? .black, .font: textView.font!]))
	}

	// Display a prompt at the beginning of the line.
	func writePrompt() {
		newLine()
		appendText("\(deviceName): ")
		currentCommandStartIndex = textView.text.endIndex
	}

	// Appends the given string to the output, and updates the command start index.
	func writeOutput(_ string: String) {
		let formattedString = string.formattedAttributedString(withTextState: &self.currentTextState)
		performOnMain {
			self.appendText(formattedString)
			self.currentCommandStartIndex = self.textView.text.endIndex
		}
	}

	// Moves the cursor to a new line, if it's not already
	func newLine() {
		currentTextState.reset()
		if !textView.text.hasSuffix("\n") && !textView.text.isEmpty {
			appendText("\n")
		}
		currentCommandStartIndex = textView.text.endIndex
	}

	// Clears the contents of the screen, resetting the terminal.
>>>>>>> 255da5f3
	func clearScreen() {
		currentCommandStartIndex = nil
		textView.text = ""
		currentTextState.reset()
	}

	@discardableResult
	override func becomeFirstResponder() -> Bool {
		return textView.becomeFirstResponder()
	}

	var currentCommand: String {
		get {

			guard let currentCommandStartIndex = currentCommandStartIndex, currentCommandStartIndex <= textView.text.endIndex else {
				return ""
			}

			let currentCmdRange = currentCommandStartIndex..<textView.text.endIndex

			return String(textView.text[currentCmdRange])
		}
		set {

			// Remove current command, if present
			if let currentCommandStartIndex = currentCommandStartIndex, currentCommandStartIndex <= textView.text.endIndex {
				let currentCmdRange = currentCommandStartIndex..<textView.text.endIndex
				let attributedString = NSMutableAttributedString(attributedString: textView.attributedText ?? NSAttributedString())
				attributedString.replaceCharacters(in: NSRange(currentCmdRange, in: textView.text), with: NSAttributedString())
				textView.attributedText = attributedString
			}

			// Add new current command
			appendText(newValue)
		}
	}

}

extension TerminalView: CommandExecutorDelegate {

	func commandExecutor(_ commandExecutor: CommandExecutor, receivedStdout stdout: String) {
		self.writeOutput(sanitizeOutput(stdout))
	}
	func commandExecutor(_ commandExecutor: CommandExecutor, receivedStderr stderr: String) {
		self.writeOutput(sanitizeOutput(stderr))
	}
	func commandExecutor(_ commandExecutor: CommandExecutor, didFinishDispatchWithExitCode exitCode: Int32) {
		DispatchQueue.main.async {
			self.writePrompt()
		}
	}
	func commandExecutor(_ commandExecutor: CommandExecutor, didChangeWorkingDirectory to: URL) {
		DispatchQueue.main.async {
			self.delegate?.didChangeCurrentWorkingDirectory(to)
		}
	}

	func sanitizeOutput(_ output: String) -> String {
		var output = output
		// Replace $HOME with "~"
		output = output.replacingOccurrences(of: DocumentManager.shared.activeDocumentsFolderURL.path, with: "~")
		// Sometimes, fileManager adds /private in front of the directory
		output = output.replacingOccurrences(of: "/private", with: "")
		return output
	}
}

extension TerminalView: UITextDragDelegate {

    private func previewForDrag(dragRequest: UITextDragRequest) -> UIDragPreview {
        let label = UILabel()
        label.text = textView.text(in: dragRequest.dragRange)
        label.backgroundColor = UIColor.clear
        label.textColor = textView.textColor
        label.font = textView.font
        label.textAlignment = .center
        var size = label.sizeThatFits(CGSize(width: 300, height: 200))
        size.width += 10
        size.height += 10
        label.frame = CGRect(origin: CGPoint.zero, size: size)
        
        let parameters = UIDragPreviewParameters()
        parameters.visiblePath = UIBezierPath.init(roundedRect: label.bounds, cornerRadius: 7)
        
        let preview = UIDragPreview(view:label, parameters:parameters)
        return preview
    }
    
    func textDraggableView(_ textDraggableView: UIView & UITextDraggable, itemsForDrag dragRequest: UITextDragRequest) -> [UIDragItem] {
        // return dragRequest.suggestedItems
        
        // allow dragging URLs
        var items = [UIDragItem]()
        for item in dragRequest.suggestedItems {
            let fileURLType = kUTTypeFileURL as String
            if item.itemProvider.hasItemConformingToTypeIdentifier(fileURLType) {
                
                // determine uti making sure not to use dynamic type
                let filename = (textView.text(in: dragRequest.dragRange) ?? "") as NSString
                let uti_ns = UTTypeCreatePreferredIdentifierForTag(kUTTagClassFilenameExtension, filename.pathExtension as CFString, nil)?.takeRetainedValue() as NSString?
                var uti = uti_ns != nil ? String(uti_ns!) : (kUTTypeFileURL as String)
                if uti.hasPrefix("dyn.") { uti = kUTTypeFileURL as String }
                
                let provider = NSItemProvider()
                provider.registerFileRepresentation(forTypeIdentifier: uti, fileOptions: .openInPlace, visibility: .all,
                                                    loadHandler: { (completion) in

                    // read url from source provider
                    let _ = item.itemProvider.loadObject(ofClass: URL.self,
                                                         completionHandler: { (reader, error) in
                        completion(reader, true, error)
                    })

                    return nil
                })
                provider.suggestedName = String(filename)
                
                let dragItem = UIDragItem(itemProvider: provider)
                
                // use label of dragged text as preview
                dragItem.previewProvider = { return self.previewForDrag(dragRequest: dragRequest) }
                items.append(dragItem)
            }
        }
        return items
    }

}

extension TerminalView: UITextDropDelegate {
    func textDroppableView(_ textDroppableView: UIView & UITextDroppable, proposalForDrop drop: UITextDropRequest) -> UITextDropProposal {
        let proposal = UITextDropProposal(operation: UIDropOperation.copy)
        proposal.useFastSameViewOperations = false
        proposal.dropAction = .replaceSelection
        return proposal
    }
    
    func textDroppableView(_ textDroppableView: UIView & UITextDroppable, willPerformDrop drop: UITextDropRequest) {
        textView.pasteDelegate = self
    }
    
    func textDroppableView(_ textDroppableView: UIView & UITextDroppable,
                           dropSessionDidEnd session: UIDropSession) {
        // move cursor to end of document when finished with drop
        let end = textView.endOfDocument
        textView.selectedTextRange = textView.textRange(from: end, to: end)
        textView.becomeFirstResponder()
        textView.pasteDelegate = nil
    }
}

extension TerminalView : UITextPasteDelegate {
    func textPasteConfigurationSupporting(_ textPasteConfigurationSupporting: UITextPasteConfigurationSupporting,
                                          transform item: UITextPasteItem) {
        
        let uti = item.itemProvider.registeredTypeIdentifiers.first ?? (kUTTypeData as String)
        item.itemProvider.loadInPlaceFileRepresentation(forTypeIdentifier: uti,
                                                        completionHandler: { url, _, error in
            // default behaviour on error or non-file URL
            guard url?.isFileURL ?? false else {
                item.setDefaultResult()
                return
            }
                                                            
            let result = relative(filename: url!.path, to: FileManager.default.currentDirectoryPath)
            item.setResult(string: result)
        })
    }    
}

extension TerminalView: UITextViewDelegate {

	func textViewDidChangeSelection(_ textView: UITextView) {

		//		if currentCommandStartIndex == nil {
		//			return
		//		}
		//
		//		let i = textView.text.distance(from: textView.text.startIndex, to: currentCommandStartIndex)
		//
		//		if textView.selectedRange.location < i {
		//			textView.selectedRange = NSMakeRange(i, 0)
		//		}
		//
	}

	func textView(_ textView: UITextView, shouldChangeTextIn range: NSRange, replacementText text: String) -> Bool {

		guard !isWaitingForCommand else {
			return false
		}

		let i = textView.text.distance(from: textView.text.startIndex, to: currentCommandStartIndex)

		if range.location < i {
			return false
		}

		if text == "\n" {

			let input = textView.text[currentCommandStartIndex..<textView.text.endIndex]

			if input.isEmpty {
				writePrompt()
			} else {
				newLine()
				delegate?.didEnterCommand(String(input))
			}
			return false
		}

		return true
	}

	func textViewDidChange(_ textView: UITextView) {
		updateAutoComplete()
	}

}<|MERGE_RESOLUTION|>--- conflicted
+++ resolved
@@ -8,7 +8,6 @@
 
 import UIKit
 import InputAssistant
-import MobileCoreServices
 
 protocol TerminalViewDelegate: class {
 
@@ -92,70 +91,6 @@
 
 	}
 
-<<<<<<< HEAD
-    /// Performs the given block on the main thread, without dispatching if already there.
-    private func performOnMain(_ block: @escaping () -> Void) {
-        if Thread.isMainThread {
-            block()
-        } else {
-            DispatchQueue.main.async(execute: block)
-        }
-    }
-    
-    private func appendText(_ text: NSAttributedString) {
-        dispatchPrecondition(condition: .onQueue(.main))
-
-        let new = NSMutableAttributedString(attributedString: textView.attributedText ?? NSAttributedString())
-        new.append(text)
-        textView.attributedText = new
-
-        let rect = textView.caretRect(for: textView.endOfDocument)
-        textView.scrollRectToVisible(rect, animated: true)
-        self.textView.isScrollEnabled = false
-        self.textView.isScrollEnabled = true
-    }
-    
-    // current attributes applied to plain text
-    var attributes: [NSAttributedStringKey : Any] {
-        return [NSAttributedStringKey.font: textView.font!,
-                NSAttributedStringKey.foregroundColor: textView.textColor!]
-    }
-
-    private func appendText(_ text: String) {
-        dispatchPrecondition(condition: .onQueue(.main))
-
-        appendText(NSAttributedString(string: text, attributes: attributes))
-    }
-
-    // Display a prompt at the beginning of the line.
-    func writePrompt() {
-        newLine()
-        appendText("\(deviceName): ")
-        currentCommandStartIndex = textView.text.endIndex
-    }
-
-    // Appends the given string to the output, and updates the command start index.
-    func writeOutput(_ string: String) {
-        var formattedString = string.formattedAttributedString(withTextState: &self.currentTextState)
-        formattedString = formattedString.withFilesAsLinks()
-        
-        performOnMain {
-            self.appendText(formattedString)
-            self.currentCommandStartIndex = self.textView.text.endIndex
-        }
-    }
-
-    // Moves the cursor to a new line, if it's not already
-    func newLine() {
-        currentTextState.reset()
-        if !textView.text.hasSuffix("\n") && !textView.text.isEmpty {
-            appendText("\n")
-        }
-        currentCommandStartIndex = textView.text.endIndex
-    }
-
-    // Clears the contents of the screen, resetting the terminal.
-=======
 	/// Performs the given block on the main thread, without dispatching if already there.
 	private func performOnMain(_ block: @escaping () -> Void) {
 		if Thread.isMainThread {
@@ -209,7 +144,6 @@
 	}
 
 	// Clears the contents of the screen, resetting the terminal.
->>>>>>> 255da5f3
 	func clearScreen() {
 		currentCommandStartIndex = nil
 		textView.text = ""
@@ -280,105 +214,14 @@
 
 extension TerminalView: UITextDragDelegate {
 
-    private func previewForDrag(dragRequest: UITextDragRequest) -> UIDragPreview {
-        let label = UILabel()
-        label.text = textView.text(in: dragRequest.dragRange)
-        label.backgroundColor = UIColor.clear
-        label.textColor = textView.textColor
-        label.font = textView.font
-        label.textAlignment = .center
-        var size = label.sizeThatFits(CGSize(width: 300, height: 200))
-        size.width += 10
-        size.height += 10
-        label.frame = CGRect(origin: CGPoint.zero, size: size)
-        
-        let parameters = UIDragPreviewParameters()
-        parameters.visiblePath = UIBezierPath.init(roundedRect: label.bounds, cornerRadius: 7)
-        
-        let preview = UIDragPreview(view:label, parameters:parameters)
-        return preview
-    }
-    
-    func textDraggableView(_ textDraggableView: UIView & UITextDraggable, itemsForDrag dragRequest: UITextDragRequest) -> [UIDragItem] {
-        // return dragRequest.suggestedItems
-        
-        // allow dragging URLs
-        var items = [UIDragItem]()
-        for item in dragRequest.suggestedItems {
-            let fileURLType = kUTTypeFileURL as String
-            if item.itemProvider.hasItemConformingToTypeIdentifier(fileURLType) {
-                
-                // determine uti making sure not to use dynamic type
-                let filename = (textView.text(in: dragRequest.dragRange) ?? "") as NSString
-                let uti_ns = UTTypeCreatePreferredIdentifierForTag(kUTTagClassFilenameExtension, filename.pathExtension as CFString, nil)?.takeRetainedValue() as NSString?
-                var uti = uti_ns != nil ? String(uti_ns!) : (kUTTypeFileURL as String)
-                if uti.hasPrefix("dyn.") { uti = kUTTypeFileURL as String }
-                
-                let provider = NSItemProvider()
-                provider.registerFileRepresentation(forTypeIdentifier: uti, fileOptions: .openInPlace, visibility: .all,
-                                                    loadHandler: { (completion) in
-
-                    // read url from source provider
-                    let _ = item.itemProvider.loadObject(ofClass: URL.self,
-                                                         completionHandler: { (reader, error) in
-                        completion(reader, true, error)
-                    })
-
-                    return nil
-                })
-                provider.suggestedName = String(filename)
-                
-                let dragItem = UIDragItem(itemProvider: provider)
-                
-                // use label of dragged text as preview
-                dragItem.previewProvider = { return self.previewForDrag(dragRequest: dragRequest) }
-                items.append(dragItem)
-            }
-        }
-        return items
-    }
+	func textDraggableView(_ textDraggableView: UIView & UITextDraggable, itemsForDrag dragRequest: UITextDragRequest) -> [UIDragItem] {
+		return []
+	}
 
 }
 
 extension TerminalView: UITextDropDelegate {
-    func textDroppableView(_ textDroppableView: UIView & UITextDroppable, proposalForDrop drop: UITextDropRequest) -> UITextDropProposal {
-        let proposal = UITextDropProposal(operation: UIDropOperation.copy)
-        proposal.useFastSameViewOperations = false
-        proposal.dropAction = .replaceSelection
-        return proposal
-    }
-    
-    func textDroppableView(_ textDroppableView: UIView & UITextDroppable, willPerformDrop drop: UITextDropRequest) {
-        textView.pasteDelegate = self
-    }
-    
-    func textDroppableView(_ textDroppableView: UIView & UITextDroppable,
-                           dropSessionDidEnd session: UIDropSession) {
-        // move cursor to end of document when finished with drop
-        let end = textView.endOfDocument
-        textView.selectedTextRange = textView.textRange(from: end, to: end)
-        textView.becomeFirstResponder()
-        textView.pasteDelegate = nil
-    }
-}
-
-extension TerminalView : UITextPasteDelegate {
-    func textPasteConfigurationSupporting(_ textPasteConfigurationSupporting: UITextPasteConfigurationSupporting,
-                                          transform item: UITextPasteItem) {
-        
-        let uti = item.itemProvider.registeredTypeIdentifiers.first ?? (kUTTypeData as String)
-        item.itemProvider.loadInPlaceFileRepresentation(forTypeIdentifier: uti,
-                                                        completionHandler: { url, _, error in
-            // default behaviour on error or non-file URL
-            guard url?.isFileURL ?? false else {
-                item.setDefaultResult()
-                return
-            }
-                                                            
-            let result = relative(filename: url!.path, to: FileManager.default.currentDirectoryPath)
-            item.setResult(string: result)
-        })
-    }    
+
 }
 
 extension TerminalView: UITextViewDelegate {
