--- conflicted
+++ resolved
@@ -36,13 +36,6 @@
 
 	weak var delegate: TerminalViewDelegate?
 
-<<<<<<< HEAD
-	var isWaitingForCommand = false
-
-	var isExecutingScript = false
-
-=======
->>>>>>> 5da9750b
 	init() {
 		super.init(frame: .zero)
 
@@ -270,8 +263,6 @@
 
 	func parserDidEndTransmission(_ parser: Parser) {
 		
-		isWaitingForCommand = false
-
 		DispatchQueue.main.async {
 			self.writePrompt()
 		}
@@ -349,14 +340,6 @@
 
 				let input = textView.text[currentCommandStartIndex..<textView.text.endIndex]
 
-<<<<<<< HEAD
-			if input.isEmpty {
-				writePrompt()
-			} else {
-				isWaitingForCommand = true
-				newLine()
-				delegate?.didEnterCommand(String(input))
-=======
 				if input.isEmpty {
 					writePrompt()
 				} else {
@@ -364,7 +347,6 @@
 					delegate?.didEnterCommand(String(input))
 				}
 				return false
->>>>>>> 5da9750b
 			}
 
 			return true
