//
//  TerminalView.swift
//  OpenTerm
//
//  Created by Louis D'hauwe on 09/12/2017.
//  Copyright © 2017 Silver Fox. All rights reserved.
//

import UIKit
import InputAssistant

protocol TerminalViewDelegate: class {

	func didEnterCommand(_ command: String)
	func commandDidEnd()
	func didChangeCurrentWorkingDirectory(_ workingDirectory: URL)

}

@IBDesignable
class TerminalView: UIView {

	let deviceName = UIDevice.current.name
	let executor = CommandExecutor()
	let textView = TerminalTextView()
	let inputAssistantView = InputAssistantView()
	let autoCompleteManager = AutoCompleteManager()

	let keyboardObserver = KeyboardObserver()

	var stdoutParser = Parser()
	var stderrParser = Parser()
	var currentCommandStartIndex: String.Index! {
		didSet { self.updateAutoComplete() }
	}

	weak var delegate: TerminalViewDelegate?

    var isWaitingForCommand = false

    var isExecutingScript = false
    
	init() {
		super.init(frame: .zero)

		setup()

	}

	override init(frame: CGRect) {
		super.init(frame: frame)

		setup()
	}

	required init?(coder aDecoder: NSCoder) {
		super.init(coder: aDecoder)

		setup()
	}

	private func setup() {

		stdoutParser.delegate = self
		stderrParser.delegate = self
		executor.delegate = self

		textView.translatesAutoresizingMaskIntoConstraints = false
		self.addSubview(textView)

		textView.leadingAnchor.constraint(equalTo: self.leadingAnchor).isActive = true
		textView.trailingAnchor.constraint(equalTo: self.trailingAnchor).isActive = true
		textView.topAnchor.constraint(equalTo: self.topAnchor).isActive = true
		textView.bottomAnchor.constraint(equalTo: self.bottomAnchor).isActive = true

		textView.delegate = self

		self.writePrompt()

		textView.textDragDelegate = self
		textView.textDropDelegate = self

		self.setupAutoComplete()

		keyboardObserver.observe { (state) in

			let rect = self.textView.convert(state.keyboardFrameEnd, from: nil).intersection(self.textView.bounds)

			UIView.animate(withDuration: state.duration, delay: 0.0, options: state.options, animations: {

				self.textView.contentInset.bottom = rect.height
				self.textView.scrollIndicatorInsets.bottom = rect.height

			}, completion: nil)

		}

	}

<<<<<<< HEAD
    /// Performs the given block on the main thread, without dispatching if already there.
    private func performOnMain(_ block: @escaping () -> Void) {
        if Thread.isMainThread {
            block()
        } else {
            DispatchQueue.main.async(execute: block)
        }
    }

    private func appendText(_ text: NSAttributedString) {
        dispatchPrecondition(condition: .onQueue(.main))

        let new = NSMutableAttributedString(attributedString: textView.attributedText ?? NSAttributedString())
        new.append(text)
        textView.attributedText = new

        let rect = textView.caretRect(for: textView.endOfDocument)
        textView.scrollRectToVisible(rect, animated: true)
        self.textView.isScrollEnabled = false
        self.textView.isScrollEnabled = true
    }
    private func appendText(_ text: String) {
        dispatchPrecondition(condition: .onQueue(.main))

        appendText(NSAttributedString(string: text, attributes: [.foregroundColor: textView.textColor ?? .black, .font: textView.font!]))
    }

    // Display a prompt at the beginning of the line.
    func writePrompt() {
        
        guard !isExecutingScript else {
            return
        }
        
        newLine()
        appendText("\(deviceName): ")
        currentCommandStartIndex = textView.text.endIndex
        isWaitingForCommand = false
    }

    // Appends the given string to the output, and updates the command start index.
    func writeOutput(_ string: String) {
        let formattedString = string.formattedAttributedString(withTextState: &self.currentTextState)
        performOnMain {
            self.appendText(formattedString)
            self.currentCommandStartIndex = self.textView.text.endIndex
        }
    }

    // Moves the cursor to a new line, if it's not already
    func newLine() {
        currentTextState.reset()
        if !textView.text.hasSuffix("\n") && !textView.text.isEmpty {
            appendText("\n")
        }
        currentCommandStartIndex = textView.text.endIndex
    }

    // Clears the contents of the screen, resetting the terminal.
=======
	/// Performs the given block on the main thread, without dispatching if already there.
	private func performOnMain(_ block: @escaping () -> Void) {
		if Thread.isMainThread {
			block()
		} else {
			DispatchQueue.main.async(execute: block)
		}
	}

	private func appendText(_ text: NSAttributedString) {
		dispatchPrecondition(condition: .onQueue(.main))

		let text = NSMutableAttributedString.init(attributedString: text)
		OutputSanitizer.sanitize(text.mutableString)

		let new = NSMutableAttributedString(attributedString: textView.attributedText ?? NSAttributedString())
		new.append(text)
		textView.attributedText = new

		let rect = textView.caretRect(for: textView.endOfDocument)
		textView.scrollRectToVisible(rect, animated: true)
		self.textView.isScrollEnabled = false
		self.textView.isScrollEnabled = true
	}
	private func appendText(_ text: String) {
		dispatchPrecondition(condition: .onQueue(.main))

		appendText(NSAttributedString(string: text, attributes: [.foregroundColor: textView.textColor ?? .black, .font: textView.font!]))
	}

	// Display a prompt at the beginning of the line.
	func writePrompt() {
		newLine()
		appendText("\(deviceName): ")
		currentCommandStartIndex = textView.text.endIndex
	}

	// Appends the given string to the output, and updates the command start index.
	func writeOutput(_ string: String) {
		performOnMain {
			self.appendText(string)
			self.currentCommandStartIndex = self.textView.text.endIndex
		}
	}
	func writeOutput(_ string: NSAttributedString) {
		performOnMain {
			self.appendText(string)
			self.currentCommandStartIndex = self.textView.text.endIndex
		}
	}

	// Moves the cursor to a new line, if it's not already
	func newLine() {
		if !textView.text.hasSuffix("\n") && !textView.text.isEmpty {
			appendText("\n")
		}
		currentCommandStartIndex = textView.text.endIndex
	}

	// Clears the contents of the screen, resetting the terminal.
>>>>>>> cdcd0d3d
	func clearScreen() {
		currentCommandStartIndex = nil
		textView.text = ""
		stdoutParser.reset()
		stderrParser.reset()
	}

	@discardableResult
	override func becomeFirstResponder() -> Bool {
		return textView.becomeFirstResponder()
	}

	var currentCommand: String {
		get {

			guard let currentCommandStartIndex = currentCommandStartIndex, currentCommandStartIndex <= textView.text.endIndex else {
				return ""
			}

			let currentCmdRange = currentCommandStartIndex..<textView.text.endIndex

			return String(textView.text[currentCmdRange])
		}
		set {

			// Remove current command, if present
			if let currentCommandStartIndex = currentCommandStartIndex, currentCommandStartIndex <= textView.text.endIndex {
				let currentCmdRange = currentCommandStartIndex..<textView.text.endIndex
				let attributedString = NSMutableAttributedString(attributedString: textView.attributedText ?? NSAttributedString())
				attributedString.replaceCharacters(in: NSRange(currentCmdRange, in: textView.text), with: NSAttributedString())
				textView.attributedText = attributedString
			}

			// Add new current command
			appendText(newValue)
		}
	}

}

extension TerminalView: ParserDelegate {

	func parserDidEndTransmission(_ parser: Parser) {
		DispatchQueue.main.async {
			self.writePrompt()
		}
	}

	func parser(_ parser: Parser, didReceiveString string: NSAttributedString) {
		self.writeOutput(string)
	}
}

extension TerminalView: CommandExecutorDelegate {

	func commandExecutor(_ commandExecutor: CommandExecutor, receivedStdout stdout: Data) {
		stdoutParser.parse(stdout)
	}
	func commandExecutor(_ commandExecutor: CommandExecutor, receivedStderr stderr: Data) {
		stderrParser.parse(stderr)
	}

	func commandExecutor(_ commandExecutor: CommandExecutor, didChangeWorkingDirectory to: URL) {
		DispatchQueue.main.async {
			self.delegate?.didChangeCurrentWorkingDirectory(to)
		}
	}
}

extension TerminalView: UITextDragDelegate {

	func textDraggableView(_ textDraggableView: UIView & UITextDraggable, itemsForDrag dragRequest: UITextDragRequest) -> [UIDragItem] {
		return []
	}

}

extension TerminalView: UITextDropDelegate {

}

extension TerminalView: UITextViewDelegate {

	func textViewDidChangeSelection(_ textView: UITextView) {

		//		if currentCommandStartIndex == nil {
		//			return
		//		}
		//
		//		let i = textView.text.distance(from: textView.text.startIndex, to: currentCommandStartIndex)
		//
		//		if textView.selectedRange.location < i {
		//			textView.selectedRange = NSMakeRange(i, 0)
		//		}
		//
	}

	func textView(_ textView: UITextView, shouldChangeTextIn range: NSRange, replacementText text: String) -> Bool {

		guard !isWaitingForCommand else {
			return false
		}

		let i = textView.text.distance(from: textView.text.startIndex, to: currentCommandStartIndex)

		if range.location < i {
			return false
		}

		if text == "\n" {

<<<<<<< HEAD
            let input = textView.text[currentCommandStartIndex..<textView.text.endIndex]
            
            if input.isEmpty {
                writePrompt()
            } else {
                isWaitingForCommand = true
                newLine()
                delegate?.didEnterCommand(String(input))
            }
=======
			let input = textView.text[currentCommandStartIndex..<textView.text.endIndex]

			if input.isEmpty {
				writePrompt()
			} else {
				newLine()
				delegate?.didEnterCommand(String(input))
			}
>>>>>>> cdcd0d3d
			return false
		}

		return true
	}

	func textViewDidChange(_ textView: UITextView) {
		updateAutoComplete()
	}

}<|MERGE_RESOLUTION|>--- conflicted
+++ resolved
@@ -97,67 +97,6 @@
 
 	}
 
-<<<<<<< HEAD
-    /// Performs the given block on the main thread, without dispatching if already there.
-    private func performOnMain(_ block: @escaping () -> Void) {
-        if Thread.isMainThread {
-            block()
-        } else {
-            DispatchQueue.main.async(execute: block)
-        }
-    }
-
-    private func appendText(_ text: NSAttributedString) {
-        dispatchPrecondition(condition: .onQueue(.main))
-
-        let new = NSMutableAttributedString(attributedString: textView.attributedText ?? NSAttributedString())
-        new.append(text)
-        textView.attributedText = new
-
-        let rect = textView.caretRect(for: textView.endOfDocument)
-        textView.scrollRectToVisible(rect, animated: true)
-        self.textView.isScrollEnabled = false
-        self.textView.isScrollEnabled = true
-    }
-    private func appendText(_ text: String) {
-        dispatchPrecondition(condition: .onQueue(.main))
-
-        appendText(NSAttributedString(string: text, attributes: [.foregroundColor: textView.textColor ?? .black, .font: textView.font!]))
-    }
-
-    // Display a prompt at the beginning of the line.
-    func writePrompt() {
-        
-        guard !isExecutingScript else {
-            return
-        }
-        
-        newLine()
-        appendText("\(deviceName): ")
-        currentCommandStartIndex = textView.text.endIndex
-        isWaitingForCommand = false
-    }
-
-    // Appends the given string to the output, and updates the command start index.
-    func writeOutput(_ string: String) {
-        let formattedString = string.formattedAttributedString(withTextState: &self.currentTextState)
-        performOnMain {
-            self.appendText(formattedString)
-            self.currentCommandStartIndex = self.textView.text.endIndex
-        }
-    }
-
-    // Moves the cursor to a new line, if it's not already
-    func newLine() {
-        currentTextState.reset()
-        if !textView.text.hasSuffix("\n") && !textView.text.isEmpty {
-            appendText("\n")
-        }
-        currentCommandStartIndex = textView.text.endIndex
-    }
-
-    // Clears the contents of the screen, resetting the terminal.
-=======
 	/// Performs the given block on the main thread, without dispatching if already there.
 	private func performOnMain(_ block: @escaping () -> Void) {
 		if Thread.isMainThread {
@@ -218,7 +157,6 @@
 	}
 
 	// Clears the contents of the screen, resetting the terminal.
->>>>>>> cdcd0d3d
 	func clearScreen() {
 		currentCommandStartIndex = nil
 		textView.text = ""
@@ -330,26 +268,15 @@
 
 		if text == "\n" {
 
-<<<<<<< HEAD
-            let input = textView.text[currentCommandStartIndex..<textView.text.endIndex]
-            
-            if input.isEmpty {
-                writePrompt()
-            } else {
-                isWaitingForCommand = true
-                newLine()
-                delegate?.didEnterCommand(String(input))
-            }
-=======
 			let input = textView.text[currentCommandStartIndex..<textView.text.endIndex]
 
 			if input.isEmpty {
 				writePrompt()
 			} else {
+				isWaitingForCommand = true
 				newLine()
 				delegate?.didEnterCommand(String(input))
 			}
->>>>>>> cdcd0d3d
 			return false
 		}
 
