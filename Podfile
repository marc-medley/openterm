platform :ios, '11.0'

# ignore all warnings from all pods
inhibit_all_warnings!

target 'OpenTerm' do
  use_frameworks!

  pod 'PanelKit', '~> 2.0'
<<<<<<< HEAD
  pod 'Cub', '~> 0.6'
  pod 'SavannaKit', '~> 0.6'
=======
  pod 'TabView', '~> 1.0'
>>>>>>> cdcd0d3d
  pod 'InputAssistant', '~> 1.0'
  pod 'SwiftLint'

end
<|MERGE_RESOLUTION|>--- conflicted
+++ resolved
@@ -7,12 +7,9 @@
   use_frameworks!
 
   pod 'PanelKit', '~> 2.0'
-<<<<<<< HEAD
   pod 'Cub', '~> 0.6'
   pod 'SavannaKit', '~> 0.6'
-=======
   pod 'TabView', '~> 1.0'
->>>>>>> cdcd0d3d
   pod 'InputAssistant', '~> 1.0'
   pod 'SwiftLint'
 
