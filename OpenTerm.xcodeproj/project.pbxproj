--- conflicted
+++ resolved
@@ -62,14 +62,10 @@
 		BEA8E2912001348C00002475 /* UIColor+AssetCatalog.swift in Sources */ = {isa = PBXBuildFile; fileRef = BEA8E2902001348C00002475 /* UIColor+AssetCatalog.swift */; };
 		BEBBA1F9206048960024CFBD /* libnetwork_ios.dylib in Embed Frameworks */ = {isa = PBXBuildFile; fileRef = BEBBA1F8206048960024CFBD /* libnetwork_ios.dylib */; settings = {ATTRIBUTES = (CodeSignOnCopy, ); }; };
 		BEC75BFD202B716600216462 /* OpenTermTests.swift in Sources */ = {isa = PBXBuildFile; fileRef = BEC75BFC202B716600216462 /* OpenTermTests.swift */; };
-<<<<<<< HEAD
-		BEE5D940202658F80040C72A /* (null) in Sources */ = {isa = PBXBuildFile; };
-=======
 		BEE563D62062E4CD003399AA /* openssl.framework in Frameworks */ = {isa = PBXBuildFile; fileRef = BEE563D42062E4CC003399AA /* openssl.framework */; };
 		BEE563D72062E4CD003399AA /* openssl.framework in Embed Frameworks */ = {isa = PBXBuildFile; fileRef = BEE563D42062E4CC003399AA /* openssl.framework */; settings = {ATTRIBUTES = (CodeSignOnCopy, RemoveHeadersOnCopy, ); }; };
 		BEE563D82062E4CD003399AA /* libssh2.framework in Frameworks */ = {isa = PBXBuildFile; fileRef = BEE563D52062E4CC003399AA /* libssh2.framework */; };
 		BEE563D92062E4CD003399AA /* libssh2.framework in Embed Frameworks */ = {isa = PBXBuildFile; fileRef = BEE563D52062E4CC003399AA /* libssh2.framework */; settings = {ATTRIBUTES = (CodeSignOnCopy, RemoveHeadersOnCopy, ); }; };
->>>>>>> 0f26d43a
 		BEECFF0A1FFC1DC0009608B3 /* HistoryViewController.swift in Sources */ = {isa = PBXBuildFile; fileRef = BEECFF091FFC1DC0009608B3 /* HistoryViewController.swift */; };
 		BEECFF391FFEC187009608B3 /* SettingsViewController.swift in Sources */ = {isa = PBXBuildFile; fileRef = BEECFF381FFEC187009608B3 /* SettingsViewController.swift */; };
 		F456629E200B9BC500C574AA /* ColorDisplayView.swift in Sources */ = {isa = PBXBuildFile; fileRef = F456629D200B9BC500C574AA /* ColorDisplayView.swift */; };
