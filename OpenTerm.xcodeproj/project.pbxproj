--- conflicted
+++ resolved
@@ -43,13 +43,10 @@
 		3CE576A0202A874C00760E43 /* OutputSanitizer.swift in Sources */ = {isa = PBXBuildFile; fileRef = 3CE5769F202A874C00760E43 /* OutputSanitizer.swift */; };
 		AEF20A4A223775F9F5101BF5 /* Pods_OpenTerm.framework in Frameworks */ = {isa = PBXBuildFile; fileRef = 064CE91D25CE0DA967737711 /* Pods_OpenTerm.framework */; };
 		BE165408201909040067EC92 /* xCallBackUrl.swift in Sources */ = {isa = PBXBuildFile; fileRef = BE165407201909030067EC92 /* xCallBackUrl.swift */; };
-<<<<<<< HEAD
 		BE1D5F9B204C66D0008A1C36 /* CubCommandExecutor.swift in Sources */ = {isa = PBXBuildFile; fileRef = BE1D5F9A204C66D0008A1C36 /* CubCommandExecutor.swift */; };
 		BE1D5F9D204C66F1008A1C36 /* Cub+Runner.swift in Sources */ = {isa = PBXBuildFile; fileRef = BE1D5F9C204C66F1008A1C36 /* Cub+Runner.swift */; };
-=======
 		BE189036206FF36500EE6739 /* Logo.txt in Resources */ = {isa = PBXBuildFile; fileRef = BE189035206FF36500EE6739 /* Logo.txt */; };
 		BE18903B20700EFA00EE6739 /* Author.swift in Sources */ = {isa = PBXBuildFile; fileRef = BE18903A20700EFA00EE6739 /* Author.swift */; };
->>>>>>> d142d942
 		BE244DC8201FBB6000A7EA4E /* cacert.pem in Resources */ = {isa = PBXBuildFile; fileRef = BE244DC7201FBB6000A7EA4E /* cacert.pem */; };
 		BE3808561FD9BFB600393EB8 /* AppDelegate.swift in Sources */ = {isa = PBXBuildFile; fileRef = BE3808551FD9BFB600393EB8 /* AppDelegate.swift */; };
 		BE38085B1FD9BFB600393EB8 /* Main.storyboard in Resources */ = {isa = PBXBuildFile; fileRef = BE3808591FD9BFB600393EB8 /* Main.storyboard */; };
@@ -149,13 +146,10 @@
 		3CE5769D202A7EC500760E43 /* Parser.swift */ = {isa = PBXFileReference; lastKnownFileType = sourcecode.swift; path = Parser.swift; sourceTree = "<group>"; };
 		3CE5769F202A874C00760E43 /* OutputSanitizer.swift */ = {isa = PBXFileReference; lastKnownFileType = sourcecode.swift; path = OutputSanitizer.swift; sourceTree = "<group>"; };
 		BE165407201909030067EC92 /* xCallBackUrl.swift */ = {isa = PBXFileReference; fileEncoding = 4; lastKnownFileType = sourcecode.swift; path = xCallBackUrl.swift; sourceTree = "<group>"; };
-<<<<<<< HEAD
 		BE1D5F9A204C66D0008A1C36 /* CubCommandExecutor.swift */ = {isa = PBXFileReference; lastKnownFileType = sourcecode.swift; path = CubCommandExecutor.swift; sourceTree = "<group>"; };
 		BE1D5F9C204C66F1008A1C36 /* Cub+Runner.swift */ = {isa = PBXFileReference; lastKnownFileType = sourcecode.swift; path = "Cub+Runner.swift"; sourceTree = "<group>"; };
-=======
 		BE189035206FF36500EE6739 /* Logo.txt */ = {isa = PBXFileReference; lastKnownFileType = text; path = Logo.txt; sourceTree = "<group>"; };
 		BE18903A20700EFA00EE6739 /* Author.swift */ = {isa = PBXFileReference; lastKnownFileType = sourcecode.swift; path = Author.swift; sourceTree = "<group>"; };
->>>>>>> d142d942
 		BE244DC7201FBB6000A7EA4E /* cacert.pem */ = {isa = PBXFileReference; fileEncoding = 4; lastKnownFileType = text; path = cacert.pem; sourceTree = "<group>"; };
 		BE3768EE1FEC4DCE00D5A2D1 /* ios_system.framework */ = {isa = PBXFileReference; explicitFileType = wrapper.framework; path = ios_system.framework; sourceTree = BUILT_PRODUCTS_DIR; };
 		BE3808521FD9BFB600393EB8 /* OpenTerm.app */ = {isa = PBXFileReference; explicitFileType = wrapper.application; includeInIndex = 0; path = OpenTerm.app; sourceTree = BUILT_PRODUCTS_DIR; };
@@ -714,11 +708,8 @@
 				BE3808561FD9BFB600393EB8 /* AppDelegate.swift in Sources */,
 				3C406E1A20207CE7005F97C4 /* CommandExecutor.swift in Sources */,
 				3C905FCA20265BC60084BA63 /* StoreReviewPrompter.swift in Sources */,
-<<<<<<< HEAD
 				BEA14A67202CE5D300AB7351 /* Cub.swift in Sources */,
-=======
 				BEB774ED20701D2900201EBB /* Credits.swift in Sources */,
->>>>>>> d142d942
 				3CE5764320225E1B00760E43 /* HistoryManager.swift in Sources */,
 			);
 			runOnlyForDeploymentPostprocessing = 0;
