// !$*UTF8*$!
{
	archiveVersion = 1;
	classes = {
	};
	objectVersion = 48;
	objects = {

/* Begin PBXBuildFile section */
		1C81BE5720225C3800D07301 /* Clipboard.swift in Sources */ = {isa = PBXBuildFile; fileRef = 1C81BE5620225C3800D07301 /* Clipboard.swift */; };
		228541D8201FB62C00B93589 /* libfiles.dylib in Embed Frameworks */ = {isa = PBXBuildFile; fileRef = 228541D7201FB62C00B93589 /* libfiles.dylib */; settings = {ATTRIBUTES = (CodeSignOnCopy, ); }; };
		22854240201FC4E700B93589 /* libtar.dylib in Embed Frameworks */ = {isa = PBXBuildFile; fileRef = 2285423F201FC4E700B93589 /* libtar.dylib */; settings = {ATTRIBUTES = (CodeSignOnCopy, ); }; };
		229EC3CE2024537D004E76C6 /* PanelKit.framework in Frameworks */ = {isa = PBXBuildFile; fileRef = 229EC3CD2024537C004E76C6 /* PanelKit.framework */; };
		229EC3CF20245527004E76C6 /* ios_system.framework in Frameworks */ = {isa = PBXBuildFile; fileRef = 228541DC201FB78200B93589 /* ios_system.framework */; };
		229EC3D020245527004E76C6 /* ios_system.framework in Embed Frameworks */ = {isa = PBXBuildFile; fileRef = 228541DC201FB78200B93589 /* ios_system.framework */; settings = {ATTRIBUTES = (CodeSignOnCopy, RemoveHeadersOnCopy, ); }; };
		22AC09DC202056D6006F7D8B /* libcurl.dylib in Embed Frameworks */ = {isa = PBXBuildFile; fileRef = 22AC09DB202056D6006F7D8B /* libcurl.dylib */; settings = {ATTRIBUTES = (CodeSignOnCopy, ); }; };
		22D56F8B200268E90090C1F6 /* (null) in Embed Frameworks */ = {isa = PBXBuildFile; settings = {ATTRIBUTES = (CodeSignOnCopy, RemoveHeadersOnCopy, ); }; };
		22F5682A2020CA2E009850FD /* libshell.dylib in Embed Frameworks */ = {isa = PBXBuildFile; fileRef = 22F568242020CA2E009850FD /* libshell.dylib */; settings = {ATTRIBUTES = (CodeSignOnCopy, ); }; };
		22F5682B2020CA2E009850FD /* libssh_cmd.dylib in Embed Frameworks */ = {isa = PBXBuildFile; fileRef = 22F568252020CA2E009850FD /* libssh_cmd.dylib */; settings = {ATTRIBUTES = (CodeSignOnCopy, ); }; };
		22F5682C2020CA2E009850FD /* libawk.dylib in Embed Frameworks */ = {isa = PBXBuildFile; fileRef = 22F568272020CA2E009850FD /* libawk.dylib */; settings = {ATTRIBUTES = (CodeSignOnCopy, ); }; };
		22F5682E2020CA67009850FD /* libtext.dylib in Embed Frameworks */ = {isa = PBXBuildFile; fileRef = 22F5682D2020CA66009850FD /* libtext.dylib */; settings = {ATTRIBUTES = (CodeSignOnCopy, ); }; };
		28CDA426202444CC0055206D /* BookmarkViewController.swift in Sources */ = {isa = PBXBuildFile; fileRef = 28CDA425202444CC0055206D /* BookmarkViewController.swift */; };
		28CDA4292024B3510055206D /* BookmarkManager.swift in Sources */ = {isa = PBXBuildFile; fileRef = 28CDA4282024B3510055206D /* BookmarkManager.swift */; };
		3C2E4374201EF67C00E4254A /* TerminalView+AutoComplete.swift in Sources */ = {isa = PBXBuildFile; fileRef = 3C2E4373201EF67C00E4254A /* TerminalView+AutoComplete.swift */; };
		3C2E4385201EFF4700E4254A /* AutoCompleteManager.swift in Sources */ = {isa = PBXBuildFile; fileRef = 3C2E4384201EFF4700E4254A /* AutoCompleteManager.swift */; };
		3C406E1A20207CE7005F97C4 /* CommandExecutor.swift in Sources */ = {isa = PBXBuildFile; fileRef = 3C406E1920207CE7005F97C4 /* CommandExecutor.swift */; };
		3C406E1D2020988B005F97C4 /* AutoCompleteManager+InputAssistant.swift in Sources */ = {isa = PBXBuildFile; fileRef = 3C406E1C2020988B005F97C4 /* AutoCompleteManager+InputAssistant.swift */; };
		3C905FCA20265BC60084BA63 /* StoreReviewPrompter.swift in Sources */ = {isa = PBXBuildFile; fileRef = 3C905FC920265BC60084BA63 /* StoreReviewPrompter.swift */; };
		3CA320FD201FE73900974B5F /* TerminalTextView.swift in Sources */ = {isa = PBXBuildFile; fileRef = 3CA320FC201FE73900974B5F /* TerminalTextView.swift */; };
		3CA320FF201FE8E100974B5F /* ScriptsViewController.swift in Sources */ = {isa = PBXBuildFile; fileRef = 3CA320FE201FE8E100974B5F /* ScriptsViewController.swift */; };
		3CA32102201FF6B100974B5F /* Script.swift in Sources */ = {isa = PBXBuildFile; fileRef = 3CA32101201FF6B100974B5F /* Script.swift */; };
		3CA32105201FFC1300974B5F /* ScriptEditViewController.swift in Sources */ = {isa = PBXBuildFile; fileRef = 3CA32104201FFC1300974B5F /* ScriptEditViewController.swift */; };
		3CA3210920211D5600974B5F /* ScriptExecutorCommand.swift in Sources */ = {isa = PBXBuildFile; fileRef = 3CA3210820211D5600974B5F /* ScriptExecutorCommand.swift */; };
		3CA3210B20212D4200974B5F /* CommandExecutionContext.swift in Sources */ = {isa = PBXBuildFile; fileRef = 3CA3210A20212D4200974B5F /* CommandExecutionContext.swift */; };
		3CE5764320225E1B00760E43 /* HistoryManager.swift in Sources */ = {isa = PBXBuildFile; fileRef = 3CE5764220225E1B00760E43 /* HistoryManager.swift */; };
		3CE5764820226A1500760E43 /* ANSITextState.swift in Sources */ = {isa = PBXBuildFile; fileRef = 3CE5764720226A1500760E43 /* ANSITextState.swift */; };
		3CE5764A20226D8900760E43 /* String+ANSIFormatting.swift in Sources */ = {isa = PBXBuildFile; fileRef = 3CE5764920226D8900760E43 /* String+ANSIFormatting.swift */; };
<<<<<<< HEAD
=======
		3CE57680202A529200760E43 /* TerminalTabViewController.swift in Sources */ = {isa = PBXBuildFile; fileRef = 3C905FC42025CAEC0084BA63 /* TerminalTabViewController.swift */; };
		3CE57681202A52ED00760E43 /* TerminalViewController.swift in Sources */ = {isa = PBXBuildFile; fileRef = BE3808571FD9BFB600393EB8 /* TerminalViewController.swift */; };
>>>>>>> 255da5f3
		5A38CC73C499E1A878353871 /* Pods_OpenTerm.framework in Frameworks */ = {isa = PBXBuildFile; fileRef = FC01604DAC695ABD64544260 /* Pods_OpenTerm.framework */; };
		BE000C081FEC4F6C00D06B91 /* ios_system.framework in Frameworks */ = {isa = PBXBuildFile; fileRef = BE3768EE1FEC4DCE00D5A2D1 /* ios_system.framework */; settings = {ATTRIBUTES = (Required, ); }; };
		BE000C091FEC4F6F00D06B91 /* ios_system.framework in Frameworks */ = {isa = PBXBuildFile; fileRef = BE3768EE1FEC4DCE00D5A2D1 /* ios_system.framework */; settings = {ATTRIBUTES = (Required, ); }; };
		BE165408201909040067EC92 /* xCallBackUrl.swift in Sources */ = {isa = PBXBuildFile; fileRef = BE165407201909030067EC92 /* xCallBackUrl.swift */; };
		BE244DC8201FBB6000A7EA4E /* cacert.pem in Resources */ = {isa = PBXBuildFile; fileRef = BE244DC7201FBB6000A7EA4E /* cacert.pem */; };
		BE3808561FD9BFB600393EB8 /* AppDelegate.swift in Sources */ = {isa = PBXBuildFile; fileRef = BE3808551FD9BFB600393EB8 /* AppDelegate.swift */; };
		BE38085B1FD9BFB600393EB8 /* Main.storyboard in Resources */ = {isa = PBXBuildFile; fileRef = BE3808591FD9BFB600393EB8 /* Main.storyboard */; };
		BE38085D1FD9BFB600393EB8 /* Assets.xcassets in Resources */ = {isa = PBXBuildFile; fileRef = BE38085C1FD9BFB600393EB8 /* Assets.xcassets */; };
		BE3808601FD9BFB600393EB8 /* LaunchScreen.storyboard in Resources */ = {isa = PBXBuildFile; fileRef = BE38085E1FD9BFB600393EB8 /* LaunchScreen.storyboard */; };
		BE453E792028E53B0025B216 /* FileLinks.swift in Sources */ = {isa = PBXBuildFile; fileRef = BE453E782028E53A0025B216 /* FileLinks.swift */; };
		BE505066201E5ED900CDFC60 /* Share.swift in Sources */ = {isa = PBXBuildFile; fileRef = BE505065201E5ED900CDFC60 /* Share.swift */; };
		BE9275062013961D00BD2761 /* UserDefaultsController.swift in Sources */ = {isa = PBXBuildFile; fileRef = BE9275052013961D00BD2761 /* UserDefaultsController.swift */; };
		BEA499261FD9C4D7001B9B9D /* DocumentManager.swift in Sources */ = {isa = PBXBuildFile; fileRef = BEA499251FD9C4D7001B9B9D /* DocumentManager.swift */; };
		BEA4992C1FDC0918001B9B9D /* icon-320.png in Resources */ = {isa = PBXBuildFile; fileRef = BEA4992B1FDC0918001B9B9D /* icon-320.png */; };
		BEA4992E1FDC305B001B9B9D /* KeyboardObserver.swift in Sources */ = {isa = PBXBuildFile; fileRef = BEA4992D1FDC305B001B9B9D /* KeyboardObserver.swift */; };
		BEA499301FDC3B93001B9B9D /* TerminalView.swift in Sources */ = {isa = PBXBuildFile; fileRef = BEA4992F1FDC3B93001B9B9D /* TerminalView.swift */; };
		BEA8E2912001348C00002475 /* UIColor+AssetCatalog.swift in Sources */ = {isa = PBXBuildFile; fileRef = BEA8E2902001348C00002475 /* UIColor+AssetCatalog.swift */; };
		BEECFF0A1FFC1DC0009608B3 /* HistoryViewController.swift in Sources */ = {isa = PBXBuildFile; fileRef = BEECFF091FFC1DC0009608B3 /* HistoryViewController.swift */; };
		BEECFF391FFEC187009608B3 /* SettingsViewController.swift in Sources */ = {isa = PBXBuildFile; fileRef = BEECFF381FFEC187009608B3 /* SettingsViewController.swift */; };
		F456629E200B9BC500C574AA /* ColorDisplayView.swift in Sources */ = {isa = PBXBuildFile; fileRef = F456629D200B9BC500C574AA /* ColorDisplayView.swift */; };
		F4602B41200A08D0009D0547 /* ColorPickerViewController.swift in Sources */ = {isa = PBXBuildFile; fileRef = F4602B40200A08D0009D0547 /* ColorPickerViewController.swift */; };
		F4602B49200A63FC009D0547 /* UserDefaults+UIColor.swift in Sources */ = {isa = PBXBuildFile; fileRef = F4602B48200A63FC009D0547 /* UserDefaults+UIColor.swift */; };
/* End PBXBuildFile section */

/* Begin PBXCopyFilesBuildPhase section */
		BE000C0B1FEC4F7000D06B91 /* Embed Frameworks */ = {
			isa = PBXCopyFilesBuildPhase;
			buildActionMask = 2147483647;
			dstPath = "";
			dstSubfolderSpec = 10;
			files = (
				22F5682E2020CA67009850FD /* libtext.dylib in Embed Frameworks */,
				22F5682A2020CA2E009850FD /* libshell.dylib in Embed Frameworks */,
				22F5682B2020CA2E009850FD /* libssh_cmd.dylib in Embed Frameworks */,
				22854240201FC4E700B93589 /* libtar.dylib in Embed Frameworks */,
				22F5682C2020CA2E009850FD /* libawk.dylib in Embed Frameworks */,
				22AC09DC202056D6006F7D8B /* libcurl.dylib in Embed Frameworks */,
				228541D8201FB62C00B93589 /* libfiles.dylib in Embed Frameworks */,
				22D56F8B200268E90090C1F6 /* (null) in Embed Frameworks */,
				229EC3D020245527004E76C6 /* ios_system.framework in Embed Frameworks */,
			);
			name = "Embed Frameworks";
			runOnlyForDeploymentPostprocessing = 0;
		};
/* End PBXCopyFilesBuildPhase section */

/* Begin PBXFileReference section */
		1C81BE5620225C3800D07301 /* Clipboard.swift */ = {isa = PBXFileReference; lastKnownFileType = sourcecode.swift; path = Clipboard.swift; sourceTree = "<group>"; };
		228541D7201FB62C00B93589 /* libfiles.dylib */ = {isa = PBXFileReference; lastKnownFileType = "compiled.mach-o.dylib"; path = libfiles.dylib; sourceTree = BUILT_PRODUCTS_DIR; };
		228541DC201FB78200B93589 /* ios_system.framework */ = {isa = PBXFileReference; lastKnownFileType = wrapper.framework; path = ios_system.framework; sourceTree = BUILT_PRODUCTS_DIR; };
		2285423F201FC4E700B93589 /* libtar.dylib */ = {isa = PBXFileReference; lastKnownFileType = "compiled.mach-o.dylib"; path = libtar.dylib; sourceTree = BUILT_PRODUCTS_DIR; };
		229EC3CD2024537C004E76C6 /* PanelKit.framework */ = {isa = PBXFileReference; lastKnownFileType = wrapper.framework; name = PanelKit.framework; path = Dependencies/PanelKit.framework; sourceTree = "<group>"; };
		22AC09DB202056D6006F7D8B /* libcurl.dylib */ = {isa = PBXFileReference; lastKnownFileType = "compiled.mach-o.dylib"; path = libcurl.dylib; sourceTree = BUILT_PRODUCTS_DIR; };
		22F568242020CA2E009850FD /* libshell.dylib */ = {isa = PBXFileReference; lastKnownFileType = "compiled.mach-o.dylib"; path = libshell.dylib; sourceTree = BUILT_PRODUCTS_DIR; };
		22F568252020CA2E009850FD /* libssh_cmd.dylib */ = {isa = PBXFileReference; lastKnownFileType = "compiled.mach-o.dylib"; path = libssh_cmd.dylib; sourceTree = BUILT_PRODUCTS_DIR; };
		22F568262020CA2E009850FD /* libtar.dylib */ = {isa = PBXFileReference; lastKnownFileType = "compiled.mach-o.dylib"; path = libtar.dylib; sourceTree = BUILT_PRODUCTS_DIR; };
		22F568272020CA2E009850FD /* libawk.dylib */ = {isa = PBXFileReference; lastKnownFileType = "compiled.mach-o.dylib"; path = libawk.dylib; sourceTree = BUILT_PRODUCTS_DIR; };
		22F568282020CA2E009850FD /* libcurl.dylib */ = {isa = PBXFileReference; lastKnownFileType = "compiled.mach-o.dylib"; path = libcurl.dylib; sourceTree = BUILT_PRODUCTS_DIR; };
		22F568292020CA2E009850FD /* libfiles.dylib */ = {isa = PBXFileReference; lastKnownFileType = "compiled.mach-o.dylib"; path = libfiles.dylib; sourceTree = BUILT_PRODUCTS_DIR; };
		22F5682D2020CA66009850FD /* libtext.dylib */ = {isa = PBXFileReference; lastKnownFileType = "compiled.mach-o.dylib"; path = libtext.dylib; sourceTree = BUILT_PRODUCTS_DIR; };
		24F6A88F715402F565B82F26 /* Pods-Terminal.release.xcconfig */ = {isa = PBXFileReference; includeInIndex = 1; lastKnownFileType = text.xcconfig; name = "Pods-Terminal.release.xcconfig"; path = "Pods/Target Support Files/Pods-Terminal/Pods-Terminal.release.xcconfig"; sourceTree = "<group>"; };
		28CDA425202444CC0055206D /* BookmarkViewController.swift */ = {isa = PBXFileReference; fileEncoding = 4; lastKnownFileType = sourcecode.swift; path = BookmarkViewController.swift; sourceTree = "<group>"; };
		28CDA4282024B3510055206D /* BookmarkManager.swift */ = {isa = PBXFileReference; lastKnownFileType = sourcecode.swift; path = BookmarkManager.swift; sourceTree = "<group>"; };
		3C2E4373201EF67C00E4254A /* TerminalView+AutoComplete.swift */ = {isa = PBXFileReference; lastKnownFileType = sourcecode.swift; path = "TerminalView+AutoComplete.swift"; sourceTree = "<group>"; };
		3C2E4384201EFF4700E4254A /* AutoCompleteManager.swift */ = {isa = PBXFileReference; lastKnownFileType = sourcecode.swift; path = AutoCompleteManager.swift; sourceTree = "<group>"; };
		3C406E1920207CE7005F97C4 /* CommandExecutor.swift */ = {isa = PBXFileReference; lastKnownFileType = sourcecode.swift; path = CommandExecutor.swift; sourceTree = "<group>"; };
		3C406E1C2020988B005F97C4 /* AutoCompleteManager+InputAssistant.swift */ = {isa = PBXFileReference; lastKnownFileType = sourcecode.swift; path = "AutoCompleteManager+InputAssistant.swift"; sourceTree = "<group>"; };
		3C905FC42025CAEC0084BA63 /* TerminalTabViewController.swift */ = {isa = PBXFileReference; lastKnownFileType = sourcecode.swift; path = TerminalTabViewController.swift; sourceTree = "<group>"; };
		3C905FC920265BC60084BA63 /* StoreReviewPrompter.swift */ = {isa = PBXFileReference; lastKnownFileType = sourcecode.swift; path = StoreReviewPrompter.swift; sourceTree = "<group>"; };
		3CA320FC201FE73900974B5F /* TerminalTextView.swift */ = {isa = PBXFileReference; lastKnownFileType = sourcecode.swift; path = TerminalTextView.swift; sourceTree = "<group>"; };
		3CA320FE201FE8E100974B5F /* ScriptsViewController.swift */ = {isa = PBXFileReference; lastKnownFileType = sourcecode.swift; path = ScriptsViewController.swift; sourceTree = "<group>"; };
		3CA32101201FF6B100974B5F /* Script.swift */ = {isa = PBXFileReference; lastKnownFileType = sourcecode.swift; path = Script.swift; sourceTree = "<group>"; };
		3CA32104201FFC1300974B5F /* ScriptEditViewController.swift */ = {isa = PBXFileReference; lastKnownFileType = sourcecode.swift; path = ScriptEditViewController.swift; sourceTree = "<group>"; };
		3CA3210820211D5600974B5F /* ScriptExecutorCommand.swift */ = {isa = PBXFileReference; lastKnownFileType = sourcecode.swift; path = ScriptExecutorCommand.swift; sourceTree = "<group>"; };
		3CA3210A20212D4200974B5F /* CommandExecutionContext.swift */ = {isa = PBXFileReference; lastKnownFileType = sourcecode.swift; path = CommandExecutionContext.swift; sourceTree = "<group>"; };
		3CE5764220225E1B00760E43 /* HistoryManager.swift */ = {isa = PBXFileReference; fileEncoding = 4; lastKnownFileType = sourcecode.swift; path = HistoryManager.swift; sourceTree = "<group>"; };
		3CE5764720226A1500760E43 /* ANSITextState.swift */ = {isa = PBXFileReference; lastKnownFileType = sourcecode.swift; path = ANSITextState.swift; sourceTree = "<group>"; };
		3CE5764920226D8900760E43 /* String+ANSIFormatting.swift */ = {isa = PBXFileReference; lastKnownFileType = sourcecode.swift; path = "String+ANSIFormatting.swift"; sourceTree = "<group>"; };
		448CC7691FD84EB5D2C24705 /* Pods-OpenTerm.debug.xcconfig */ = {isa = PBXFileReference; includeInIndex = 1; lastKnownFileType = text.xcconfig; name = "Pods-OpenTerm.debug.xcconfig"; path = "Pods/Target Support Files/Pods-OpenTerm/Pods-OpenTerm.debug.xcconfig"; sourceTree = "<group>"; };
		83138AA9A57F46310B4DFF53 /* Pods_Terminal.framework */ = {isa = PBXFileReference; explicitFileType = wrapper.framework; includeInIndex = 0; path = Pods_Terminal.framework; sourceTree = BUILT_PRODUCTS_DIR; };
		BE165407201909030067EC92 /* xCallBackUrl.swift */ = {isa = PBXFileReference; fileEncoding = 4; lastKnownFileType = sourcecode.swift; path = xCallBackUrl.swift; sourceTree = "<group>"; };
		BE244DC7201FBB6000A7EA4E /* cacert.pem */ = {isa = PBXFileReference; fileEncoding = 4; lastKnownFileType = text; path = cacert.pem; sourceTree = "<group>"; };
		BE3768EE1FEC4DCE00D5A2D1 /* ios_system.framework */ = {isa = PBXFileReference; explicitFileType = wrapper.framework; path = ios_system.framework; sourceTree = BUILT_PRODUCTS_DIR; };
		BE3808521FD9BFB600393EB8 /* OpenTerm.app */ = {isa = PBXFileReference; explicitFileType = wrapper.application; includeInIndex = 0; path = OpenTerm.app; sourceTree = BUILT_PRODUCTS_DIR; };
		BE3808551FD9BFB600393EB8 /* AppDelegate.swift */ = {isa = PBXFileReference; lastKnownFileType = sourcecode.swift; path = AppDelegate.swift; sourceTree = "<group>"; };
		BE3808571FD9BFB600393EB8 /* TerminalViewController.swift */ = {isa = PBXFileReference; lastKnownFileType = sourcecode.swift; path = TerminalViewController.swift; sourceTree = "<group>"; };
		BE38085A1FD9BFB600393EB8 /* Base */ = {isa = PBXFileReference; lastKnownFileType = file.storyboard; name = Base; path = Base.lproj/Main.storyboard; sourceTree = "<group>"; };
		BE38085C1FD9BFB600393EB8 /* Assets.xcassets */ = {isa = PBXFileReference; lastKnownFileType = folder.assetcatalog; path = Assets.xcassets; sourceTree = "<group>"; };
		BE38085F1FD9BFB600393EB8 /* Base */ = {isa = PBXFileReference; lastKnownFileType = file.storyboard; name = Base; path = Base.lproj/LaunchScreen.storyboard; sourceTree = "<group>"; };
		BE3808611FD9BFB600393EB8 /* Info.plist */ = {isa = PBXFileReference; lastKnownFileType = text.plist.xml; path = Info.plist; sourceTree = "<group>"; };
		BE453E782028E53A0025B216 /* FileLinks.swift */ = {isa = PBXFileReference; lastKnownFileType = sourcecode.swift; path = FileLinks.swift; sourceTree = "<group>"; };
		BE505065201E5ED900CDFC60 /* Share.swift */ = {isa = PBXFileReference; lastKnownFileType = sourcecode.swift; path = Share.swift; sourceTree = "<group>"; };
		BE9275052013961D00BD2761 /* UserDefaultsController.swift */ = {isa = PBXFileReference; lastKnownFileType = sourcecode.swift; path = UserDefaultsController.swift; sourceTree = "<group>"; };
		BEA499241FD9C46C001B9B9D /* OpenTerm.entitlements */ = {isa = PBXFileReference; lastKnownFileType = text.plist.entitlements; path = OpenTerm.entitlements; sourceTree = "<group>"; };
		BEA499251FD9C4D7001B9B9D /* DocumentManager.swift */ = {isa = PBXFileReference; lastKnownFileType = sourcecode.swift; path = DocumentManager.swift; sourceTree = "<group>"; };
		BEA4992B1FDC0918001B9B9D /* icon-320.png */ = {isa = PBXFileReference; lastKnownFileType = image.png; path = "icon-320.png"; sourceTree = "<group>"; };
		BEA4992D1FDC305B001B9B9D /* KeyboardObserver.swift */ = {isa = PBXFileReference; lastKnownFileType = sourcecode.swift; path = KeyboardObserver.swift; sourceTree = "<group>"; };
		BEA4992F1FDC3B93001B9B9D /* TerminalView.swift */ = {isa = PBXFileReference; lastKnownFileType = sourcecode.swift; path = TerminalView.swift; sourceTree = "<group>"; };
		BEA8E2902001348C00002475 /* UIColor+AssetCatalog.swift */ = {isa = PBXFileReference; lastKnownFileType = sourcecode.swift; path = "UIColor+AssetCatalog.swift"; sourceTree = "<group>"; };
		BEECFF091FFC1DC0009608B3 /* HistoryViewController.swift */ = {isa = PBXFileReference; lastKnownFileType = sourcecode.swift; name = HistoryViewController.swift; path = OpenTerm/Controller/History/HistoryViewController.swift; sourceTree = SOURCE_ROOT; };
		BEECFF381FFEC187009608B3 /* SettingsViewController.swift */ = {isa = PBXFileReference; lastKnownFileType = sourcecode.swift; name = SettingsViewController.swift; path = OpenTerm/Controller/Settings/SettingsViewController.swift; sourceTree = SOURCE_ROOT; };
		D4433523D5E174B363623AD4 /* Pods-OpenTerm.release.xcconfig */ = {isa = PBXFileReference; includeInIndex = 1; lastKnownFileType = text.xcconfig; name = "Pods-OpenTerm.release.xcconfig"; path = "Pods/Target Support Files/Pods-OpenTerm/Pods-OpenTerm.release.xcconfig"; sourceTree = "<group>"; };
		D73213876015994510AC49C0 /* Pods-Terminal.debug.xcconfig */ = {isa = PBXFileReference; includeInIndex = 1; lastKnownFileType = text.xcconfig; name = "Pods-Terminal.debug.xcconfig"; path = "Pods/Target Support Files/Pods-Terminal/Pods-Terminal.debug.xcconfig"; sourceTree = "<group>"; };
		F456629D200B9BC500C574AA /* ColorDisplayView.swift */ = {isa = PBXFileReference; lastKnownFileType = sourcecode.swift; path = ColorDisplayView.swift; sourceTree = "<group>"; };
		F4602B40200A08D0009D0547 /* ColorPickerViewController.swift */ = {isa = PBXFileReference; lastKnownFileType = sourcecode.swift; path = ColorPickerViewController.swift; sourceTree = "<group>"; };
		F4602B48200A63FC009D0547 /* UserDefaults+UIColor.swift */ = {isa = PBXFileReference; lastKnownFileType = sourcecode.swift; path = "UserDefaults+UIColor.swift"; sourceTree = "<group>"; };
		FC01604DAC695ABD64544260 /* Pods_OpenTerm.framework */ = {isa = PBXFileReference; explicitFileType = wrapper.framework; includeInIndex = 0; path = Pods_OpenTerm.framework; sourceTree = BUILT_PRODUCTS_DIR; };
/* End PBXFileReference section */

/* Begin PBXFrameworksBuildPhase section */
		BE38084F1FD9BFB600393EB8 /* Frameworks */ = {
			isa = PBXFrameworksBuildPhase;
			buildActionMask = 2147483647;
			files = (
				BE000C081FEC4F6C00D06B91 /* ios_system.framework in Frameworks */,
				BE000C091FEC4F6F00D06B91 /* ios_system.framework in Frameworks */,
				229EC3CF20245527004E76C6 /* ios_system.framework in Frameworks */,
				229EC3CE2024537D004E76C6 /* PanelKit.framework in Frameworks */,
				5A38CC73C499E1A878353871 /* Pods_OpenTerm.framework in Frameworks */,
			);
			runOnlyForDeploymentPostprocessing = 0;
		};
/* End PBXFrameworksBuildPhase section */

/* Begin PBXGroup section */
		28CDA4272024B33D0055206D /* Bookmarks */ = {
			isa = PBXGroup;
			children = (
				28CDA4282024B3510055206D /* BookmarkManager.swift */,
			);
			path = Bookmarks;
			sourceTree = "<group>";
		};
		3C15E37C2026CE4F003216CF /* Commands */ = {
			isa = PBXGroup;
			children = (
				1C81BE5620225C3800D07301 /* Clipboard.swift */,
				BE165407201909030067EC92 /* xCallBackUrl.swift */,
				BE505065201E5ED900CDFC60 /* Share.swift */,
			);
			path = Commands;
			sourceTree = "<group>";
		};
		3C406E1820207CDA005F97C4 /* Execution */ = {
			isa = PBXGroup;
			children = (
				3C406E1920207CE7005F97C4 /* CommandExecutor.swift */,
				3CA3210A20212D4200974B5F /* CommandExecutionContext.swift */,
			);
			path = Execution;
			sourceTree = "<group>";
		};
		3C406E1B2020987B005F97C4 /* AutoComplete */ = {
			isa = PBXGroup;
			children = (
				3C2E4384201EFF4700E4254A /* AutoCompleteManager.swift */,
				3C406E1C2020988B005F97C4 /* AutoCompleteManager+InputAssistant.swift */,
			);
			path = AutoComplete;
			sourceTree = "<group>";
		};
		3C905FC62025CB5A0084BA63 /* Settings */ = {
			isa = PBXGroup;
			children = (
				BEECFF381FFEC187009608B3 /* SettingsViewController.swift */,
				F4602B40200A08D0009D0547 /* ColorPickerViewController.swift */,
			);
			path = Settings;
			sourceTree = "<group>";
		};
		3C905FCB2026908B0084BA63 /* History */ = {
			isa = PBXGroup;
			children = (
				BEECFF091FFC1DC0009608B3 /* HistoryViewController.swift */,
			);
			path = History;
			sourceTree = "<group>";
		};
		3CA32100201FF6A100974B5F /* Scripting */ = {
			isa = PBXGroup;
			children = (
				3CA32101201FF6B100974B5F /* Script.swift */,
				3CA3210820211D5600974B5F /* ScriptExecutorCommand.swift */,
			);
			path = Scripting;
			sourceTree = "<group>";
		};
		3CA32103201FFC0300974B5F /* Scripting */ = {
			isa = PBXGroup;
			children = (
				3CA320FE201FE8E100974B5F /* ScriptsViewController.swift */,
				3CA32104201FFC1300974B5F /* ScriptEditViewController.swift */,
			);
			path = Scripting;
			sourceTree = "<group>";
		};
		3CE5764120225E1B00760E43 /* History */ = {
			isa = PBXGroup;
			children = (
				3CE5764220225E1B00760E43 /* HistoryManager.swift */,
			);
			path = History;
			sourceTree = "<group>";
		};
		3CE576442022607000760E43 /* ANSI Formatting */ = {
			isa = PBXGroup;
			children = (
				3CE5764720226A1500760E43 /* ANSITextState.swift */,
				3CE5764920226D8900760E43 /* String+ANSIFormatting.swift */,
			);
			path = "ANSI Formatting";
			sourceTree = "<group>";
		};
		3CE5767F202A436300760E43 /* Bookmarks */ = {
			isa = PBXGroup;
			children = (
				28CDA425202444CC0055206D /* BookmarkViewController.swift */,
			);
			path = Bookmarks;
			sourceTree = "<group>";
		};
		BE244DC6201FBB4F00A7EA4E /* Default certs */ = {
			isa = PBXGroup;
			children = (
				BE244DC7201FBB6000A7EA4E /* cacert.pem */,
			);
			path = "Default certs";
			sourceTree = "<group>";
		};
		BE3768EC1FEC4DCE00D5A2D1 /* Frameworks */ = {
			isa = PBXGroup;
			children = (
				229EC3CD2024537C004E76C6 /* PanelKit.framework */,
				BE3768EE1FEC4DCE00D5A2D1 /* ios_system.framework */,
				83138AA9A57F46310B4DFF53 /* Pods_Terminal.framework */,
				FC01604DAC695ABD64544260 /* Pods_OpenTerm.framework */,
			);
			name = Frameworks;
			sourceTree = "<group>";
		};
		BE3808491FD9BFB600393EB8 = {
			isa = PBXGroup;
			children = (
				22F5682D2020CA66009850FD /* libtext.dylib */,
				22F568272020CA2E009850FD /* libawk.dylib */,
				22F568282020CA2E009850FD /* libcurl.dylib */,
				22F568292020CA2E009850FD /* libfiles.dylib */,
				22F568242020CA2E009850FD /* libshell.dylib */,
				22F568252020CA2E009850FD /* libssh_cmd.dylib */,
				22F568262020CA2E009850FD /* libtar.dylib */,
				22AC09DB202056D6006F7D8B /* libcurl.dylib */,
				2285423F201FC4E700B93589 /* libtar.dylib */,
				228541D7201FB62C00B93589 /* libfiles.dylib */,
				228541DC201FB78200B93589 /* ios_system.framework */,
				BE3808541FD9BFB600393EB8 /* OpenTerm */,
				BE3808531FD9BFB600393EB8 /* Products */,
				BE3768EC1FEC4DCE00D5A2D1 /* Frameworks */,
				EDE154E4BB3A66786AACAA5C /* Pods */,
			);
			sourceTree = "<group>";
			usesTabs = 1;
		};
		BE3808531FD9BFB600393EB8 /* Products */ = {
			isa = PBXGroup;
			children = (
				BE3808521FD9BFB600393EB8 /* OpenTerm.app */,
			);
			name = Products;
			sourceTree = "<group>";
		};
		BE3808541FD9BFB600393EB8 /* OpenTerm */ = {
			isa = PBXGroup;
			children = (
				3C15E37C2026CE4F003216CF /* Commands */,
				BE244DC6201FBB4F00A7EA4E /* Default certs */,
				BEA8E28F2001346D00002475 /* Util */,
				BEA8E28E2001345700002475 /* View */,
				BEA8E28D2001344400002475 /* Controller */,
				BEA4992B1FDC0918001B9B9D /* icon-320.png */,
				BEA499241FD9C46C001B9B9D /* OpenTerm.entitlements */,
				BE3808551FD9BFB600393EB8 /* AppDelegate.swift */,
				BE3808591FD9BFB600393EB8 /* Main.storyboard */,
				BE38085C1FD9BFB600393EB8 /* Assets.xcassets */,
				BE38085E1FD9BFB600393EB8 /* LaunchScreen.storyboard */,
				BE3808611FD9BFB600393EB8 /* Info.plist */,
			);
			path = OpenTerm;
			sourceTree = "<group>";
		};
		BEA8E28D2001344400002475 /* Controller */ = {
			isa = PBXGroup;
			children = (
				3CE5767F202A436300760E43 /* Bookmarks */,
				3C905FCB2026908B0084BA63 /* History */,
				3C905FC62025CB5A0084BA63 /* Settings */,
				3CA32103201FFC0300974B5F /* Scripting */,
				3C905FC42025CAEC0084BA63 /* TerminalTabViewController.swift */,
				BE3808571FD9BFB600393EB8 /* TerminalViewController.swift */,
			);
			path = Controller;
			sourceTree = "<group>";
		};
		BEA8E28E2001345700002475 /* View */ = {
			isa = PBXGroup;
			children = (
				BEA4992F1FDC3B93001B9B9D /* TerminalView.swift */,
				3C2E4373201EF67C00E4254A /* TerminalView+AutoComplete.swift */,
				F456629D200B9BC500C574AA /* ColorDisplayView.swift */,
				3CA320FC201FE73900974B5F /* TerminalTextView.swift */,
			);
			path = View;
			sourceTree = "<group>";
		};
		BEA8E28F2001346D00002475 /* Util */ = {
			isa = PBXGroup;
			children = (
				3CE576442022607000760E43 /* ANSI Formatting */,
				3C406E1B2020987B005F97C4 /* AutoComplete */,
				3C406E1820207CDA005F97C4 /* Execution */,
				3CA32100201FF6A100974B5F /* Scripting */,
				3CE5764120225E1B00760E43 /* History */,
				28CDA4272024B33D0055206D /* Bookmarks */,
				BEA8E2902001348C00002475 /* UIColor+AssetCatalog.swift */,
				F4602B48200A63FC009D0547 /* UserDefaults+UIColor.swift */,
				BEA4992D1FDC305B001B9B9D /* KeyboardObserver.swift */,
				BEA499251FD9C4D7001B9B9D /* DocumentManager.swift */,
<<<<<<< HEAD
				BE453E782028E53A0025B216 /* FileLinks.swift */,
				BE505065201E5ED900CDFC60 /* Share.swift */,
=======
>>>>>>> 255da5f3
				BE9275052013961D00BD2761 /* UserDefaultsController.swift */,
				3C905FC920265BC60084BA63 /* StoreReviewPrompter.swift */,
			);
			path = Util;
			sourceTree = "<group>";
		};
		EDE154E4BB3A66786AACAA5C /* Pods */ = {
			isa = PBXGroup;
			children = (
				D73213876015994510AC49C0 /* Pods-Terminal.debug.xcconfig */,
				24F6A88F715402F565B82F26 /* Pods-Terminal.release.xcconfig */,
				448CC7691FD84EB5D2C24705 /* Pods-OpenTerm.debug.xcconfig */,
				D4433523D5E174B363623AD4 /* Pods-OpenTerm.release.xcconfig */,
			);
			name = Pods;
			sourceTree = "<group>";
		};
/* End PBXGroup section */

/* Begin PBXNativeTarget section */
		BE3808511FD9BFB600393EB8 /* OpenTerm */ = {
			isa = PBXNativeTarget;
			buildConfigurationList = BE3808641FD9BFB600393EB8 /* Build configuration list for PBXNativeTarget "OpenTerm" */;
			buildPhases = (
				4B5DFD929D217199A76A3C45 /* [CP] Check Pods Manifest.lock */,
				BE38084E1FD9BFB600393EB8 /* Sources */,
				BE38084F1FD9BFB600393EB8 /* Frameworks */,
				BE3808501FD9BFB600393EB8 /* Resources */,
				BE000C0B1FEC4F7000D06B91 /* Embed Frameworks */,
				7E594A5DD24920828A657E90 /* [CP] Embed Pods Frameworks */,
				0817298A6DFC720C403FB709 /* [CP] Copy Pods Resources */,
				BEE23C96202A35AD00D038C6 /* ShellScript */,
			);
			buildRules = (
			);
			dependencies = (
			);
			name = OpenTerm;
			productName = Terminal;
			productReference = BE3808521FD9BFB600393EB8 /* OpenTerm.app */;
			productType = "com.apple.product-type.application";
		};
/* End PBXNativeTarget section */

/* Begin PBXProject section */
		BE38084A1FD9BFB600393EB8 /* Project object */ = {
			isa = PBXProject;
			attributes = {
				LastSwiftUpdateCheck = 0920;
				LastUpgradeCheck = 0920;
				ORGANIZATIONNAME = "Silver Fox";
				TargetAttributes = {
					BE3808511FD9BFB600393EB8 = {
						CreatedOnToolsVersion = 9.2;
						ProvisioningStyle = Automatic;
						SystemCapabilities = {
							com.apple.ApplicationGroups.iOS = {
								enabled = 1;
							};
							com.apple.iCloud = {
								enabled = 1;
							};
						};
					};
				};
			};
			buildConfigurationList = BE38084D1FD9BFB600393EB8 /* Build configuration list for PBXProject "OpenTerm" */;
			compatibilityVersion = "Xcode 8.0";
			developmentRegion = en;
			hasScannedForEncodings = 0;
			knownRegions = (
				en,
				Base,
			);
			mainGroup = BE3808491FD9BFB600393EB8;
			productRefGroup = BE3808531FD9BFB600393EB8 /* Products */;
			projectDirPath = "";
			projectRoot = "";
			targets = (
				BE3808511FD9BFB600393EB8 /* OpenTerm */,
			);
		};
/* End PBXProject section */

/* Begin PBXResourcesBuildPhase section */
		BE3808501FD9BFB600393EB8 /* Resources */ = {
			isa = PBXResourcesBuildPhase;
			buildActionMask = 2147483647;
			files = (
				BE3808601FD9BFB600393EB8 /* LaunchScreen.storyboard in Resources */,
				BE38085D1FD9BFB600393EB8 /* Assets.xcassets in Resources */,
				BEA4992C1FDC0918001B9B9D /* icon-320.png in Resources */,
				BE38085B1FD9BFB600393EB8 /* Main.storyboard in Resources */,
				BE244DC8201FBB6000A7EA4E /* cacert.pem in Resources */,
			);
			runOnlyForDeploymentPostprocessing = 0;
		};
/* End PBXResourcesBuildPhase section */

/* Begin PBXShellScriptBuildPhase section */
		0817298A6DFC720C403FB709 /* [CP] Copy Pods Resources */ = {
			isa = PBXShellScriptBuildPhase;
			buildActionMask = 2147483647;
			files = (
			);
			inputPaths = (
			);
			name = "[CP] Copy Pods Resources";
			outputPaths = (
			);
			runOnlyForDeploymentPostprocessing = 0;
			shellPath = /bin/sh;
			shellScript = "\"${SRCROOT}/Pods/Target Support Files/Pods-OpenTerm/Pods-OpenTerm-resources.sh\"\n";
			showEnvVarsInLog = 0;
		};
		4B5DFD929D217199A76A3C45 /* [CP] Check Pods Manifest.lock */ = {
			isa = PBXShellScriptBuildPhase;
			buildActionMask = 2147483647;
			files = (
			);
			inputPaths = (
				"${PODS_PODFILE_DIR_PATH}/Podfile.lock",
				"${PODS_ROOT}/Manifest.lock",
			);
			name = "[CP] Check Pods Manifest.lock";
			outputPaths = (
				"$(DERIVED_FILE_DIR)/Pods-OpenTerm-checkManifestLockResult.txt",
			);
			runOnlyForDeploymentPostprocessing = 0;
			shellPath = /bin/sh;
			shellScript = "diff \"${PODS_PODFILE_DIR_PATH}/Podfile.lock\" \"${PODS_ROOT}/Manifest.lock\" > /dev/null\nif [ $? != 0 ] ; then\n    # print error to STDERR\n    echo \"error: The sandbox is not in sync with the Podfile.lock. Run 'pod install' or update your CocoaPods installation.\" >&2\n    exit 1\nfi\n# This output is used by Xcode 'outputs' to avoid re-running this script phase.\necho \"SUCCESS\" > \"${SCRIPT_OUTPUT_FILE_0}\"\n";
			showEnvVarsInLog = 0;
		};
		7E594A5DD24920828A657E90 /* [CP] Embed Pods Frameworks */ = {
			isa = PBXShellScriptBuildPhase;
			buildActionMask = 2147483647;
			files = (
			);
			inputPaths = (
				"${SRCROOT}/Pods/Target Support Files/Pods-OpenTerm/Pods-OpenTerm-frameworks.sh",
				"${BUILT_PRODUCTS_DIR}/InputAssistant/InputAssistant.framework",
				"${BUILT_PRODUCTS_DIR}/PanelKit/PanelKit.framework",
				"${BUILT_PRODUCTS_DIR}/TabView/TabView.framework",
			);
			name = "[CP] Embed Pods Frameworks";
			outputPaths = (
				"${TARGET_BUILD_DIR}/${FRAMEWORKS_FOLDER_PATH}/InputAssistant.framework",
				"${TARGET_BUILD_DIR}/${FRAMEWORKS_FOLDER_PATH}/PanelKit.framework",
				"${TARGET_BUILD_DIR}/${FRAMEWORKS_FOLDER_PATH}/TabView.framework",
			);
			runOnlyForDeploymentPostprocessing = 0;
			shellPath = /bin/sh;
			shellScript = "\"${SRCROOT}/Pods/Target Support Files/Pods-OpenTerm/Pods-OpenTerm-frameworks.sh\"\n";
			showEnvVarsInLog = 0;
		};
		BEE23C96202A35AD00D038C6 /* ShellScript */ = {
			isa = PBXShellScriptBuildPhase;
			buildActionMask = 2147483647;
			files = (
			);
			inputPaths = (
			);
			outputPaths = (
			);
			runOnlyForDeploymentPostprocessing = 0;
			shellPath = /bin/sh;
			shellScript = "if which swiftlint >/dev/null; then\nswiftlint\nelse\necho \"warning: SwiftLint not installed, download from https://github.com/realm/SwiftLint\"\nfi";
		};
/* End PBXShellScriptBuildPhase section */

/* Begin PBXSourcesBuildPhase section */
		BE38084E1FD9BFB600393EB8 /* Sources */ = {
			isa = PBXSourcesBuildPhase;
			buildActionMask = 2147483647;
			files = (
				3CE57681202A52ED00760E43 /* TerminalViewController.swift in Sources */,
				BEA8E2912001348C00002475 /* UIColor+AssetCatalog.swift in Sources */,
				28CDA4292024B3510055206D /* BookmarkManager.swift in Sources */,
				3CE5764A20226D8900760E43 /* String+ANSIFormatting.swift in Sources */,
				3CA320FF201FE8E100974B5F /* ScriptsViewController.swift in Sources */,
				3C2E4385201EFF4700E4254A /* AutoCompleteManager.swift in Sources */,
				BE453E792028E53B0025B216 /* FileLinks.swift in Sources */,
				3CA32102201FF6B100974B5F /* Script.swift in Sources */,
				BEA499301FDC3B93001B9B9D /* TerminalView.swift in Sources */,
				3CE57680202A529200760E43 /* TerminalTabViewController.swift in Sources */,
				F4602B49200A63FC009D0547 /* UserDefaults+UIColor.swift in Sources */,
				28CDA426202444CC0055206D /* BookmarkViewController.swift in Sources */,
				3CA32105201FFC1300974B5F /* ScriptEditViewController.swift in Sources */,
				3C2E4374201EF67C00E4254A /* TerminalView+AutoComplete.swift in Sources */,
				BEECFF391FFEC187009608B3 /* SettingsViewController.swift in Sources */,
				F456629E200B9BC500C574AA /* ColorDisplayView.swift in Sources */,
				BE165408201909040067EC92 /* xCallBackUrl.swift in Sources */,
				BEA499261FD9C4D7001B9B9D /* DocumentManager.swift in Sources */,
				BE505066201E5ED900CDFC60 /* Share.swift in Sources */,
				3CE5764820226A1500760E43 /* ANSITextState.swift in Sources */,
				BEECFF0A1FFC1DC0009608B3 /* HistoryViewController.swift in Sources */,
				BEA4992E1FDC305B001B9B9D /* KeyboardObserver.swift in Sources */,
				3CA3210B20212D4200974B5F /* CommandExecutionContext.swift in Sources */,
				3CA320FD201FE73900974B5F /* TerminalTextView.swift in Sources */,
				F4602B41200A08D0009D0547 /* ColorPickerViewController.swift in Sources */,
				BE9275062013961D00BD2761 /* UserDefaultsController.swift in Sources */,
				3CA3210920211D5600974B5F /* ScriptExecutorCommand.swift in Sources */,
				3C406E1D2020988B005F97C4 /* AutoCompleteManager+InputAssistant.swift in Sources */,
				1C81BE5720225C3800D07301 /* Clipboard.swift in Sources */,
				BE3808561FD9BFB600393EB8 /* AppDelegate.swift in Sources */,
				3C406E1A20207CE7005F97C4 /* CommandExecutor.swift in Sources */,
				3C905FCA20265BC60084BA63 /* StoreReviewPrompter.swift in Sources */,
				3CE5764320225E1B00760E43 /* HistoryManager.swift in Sources */,
			);
			runOnlyForDeploymentPostprocessing = 0;
		};
/* End PBXSourcesBuildPhase section */

/* Begin PBXVariantGroup section */
		BE3808591FD9BFB600393EB8 /* Main.storyboard */ = {
			isa = PBXVariantGroup;
			children = (
				BE38085A1FD9BFB600393EB8 /* Base */,
			);
			name = Main.storyboard;
			sourceTree = "<group>";
		};
		BE38085E1FD9BFB600393EB8 /* LaunchScreen.storyboard */ = {
			isa = PBXVariantGroup;
			children = (
				BE38085F1FD9BFB600393EB8 /* Base */,
			);
			name = LaunchScreen.storyboard;
			sourceTree = "<group>";
		};
/* End PBXVariantGroup section */

/* Begin XCBuildConfiguration section */
		BE3808621FD9BFB600393EB8 /* Debug */ = {
			isa = XCBuildConfiguration;
			buildSettings = {
				ALWAYS_SEARCH_USER_PATHS = NO;
				CLANG_ANALYZER_NONNULL = YES;
				CLANG_ANALYZER_NUMBER_OBJECT_CONVERSION = YES_AGGRESSIVE;
				CLANG_CXX_LANGUAGE_STANDARD = "gnu++14";
				CLANG_CXX_LIBRARY = "libc++";
				CLANG_ENABLE_MODULES = YES;
				CLANG_ENABLE_OBJC_ARC = YES;
				CLANG_WARN_BLOCK_CAPTURE_AUTORELEASING = YES;
				CLANG_WARN_BOOL_CONVERSION = YES;
				CLANG_WARN_COMMA = YES;
				CLANG_WARN_CONSTANT_CONVERSION = YES;
				CLANG_WARN_DIRECT_OBJC_ISA_USAGE = YES_ERROR;
				CLANG_WARN_DOCUMENTATION_COMMENTS = YES;
				CLANG_WARN_EMPTY_BODY = YES;
				CLANG_WARN_ENUM_CONVERSION = YES;
				CLANG_WARN_INFINITE_RECURSION = YES;
				CLANG_WARN_INT_CONVERSION = YES;
				CLANG_WARN_NON_LITERAL_NULL_CONVERSION = YES;
				CLANG_WARN_OBJC_LITERAL_CONVERSION = YES;
				CLANG_WARN_OBJC_ROOT_CLASS = YES_ERROR;
				CLANG_WARN_RANGE_LOOP_ANALYSIS = YES;
				CLANG_WARN_STRICT_PROTOTYPES = YES;
				CLANG_WARN_SUSPICIOUS_MOVE = YES;
				CLANG_WARN_UNGUARDED_AVAILABILITY = YES_AGGRESSIVE;
				CLANG_WARN_UNREACHABLE_CODE = YES;
				CLANG_WARN__DUPLICATE_METHOD_MATCH = YES;
				CODE_SIGN_IDENTITY = "iPhone Developer";
				COPY_PHASE_STRIP = NO;
				DEBUG_INFORMATION_FORMAT = dwarf;
				ENABLE_STRICT_OBJC_MSGSEND = YES;
				ENABLE_TESTABILITY = YES;
				GCC_C_LANGUAGE_STANDARD = gnu11;
				GCC_DYNAMIC_NO_PIC = NO;
				GCC_NO_COMMON_BLOCKS = YES;
				GCC_OPTIMIZATION_LEVEL = 0;
				GCC_PREPROCESSOR_DEFINITIONS = (
					"DEBUG=1",
					"$(inherited)",
				);
				GCC_WARN_64_TO_32_BIT_CONVERSION = YES;
				GCC_WARN_ABOUT_RETURN_TYPE = YES_ERROR;
				GCC_WARN_UNDECLARED_SELECTOR = YES;
				GCC_WARN_UNINITIALIZED_AUTOS = YES_AGGRESSIVE;
				GCC_WARN_UNUSED_FUNCTION = YES;
				GCC_WARN_UNUSED_VARIABLE = YES;
				IPHONEOS_DEPLOYMENT_TARGET = 11.0;
				MTL_ENABLE_DEBUG_INFO = YES;
				ONLY_ACTIVE_ARCH = YES;
				SDKROOT = iphoneos;
				SWIFT_ACTIVE_COMPILATION_CONDITIONS = DEBUG;
				SWIFT_OPTIMIZATION_LEVEL = "-Onone";
			};
			name = Debug;
		};
		BE3808631FD9BFB600393EB8 /* Release */ = {
			isa = XCBuildConfiguration;
			buildSettings = {
				ALWAYS_SEARCH_USER_PATHS = NO;
				CLANG_ANALYZER_NONNULL = YES;
				CLANG_ANALYZER_NUMBER_OBJECT_CONVERSION = YES_AGGRESSIVE;
				CLANG_CXX_LANGUAGE_STANDARD = "gnu++14";
				CLANG_CXX_LIBRARY = "libc++";
				CLANG_ENABLE_MODULES = YES;
				CLANG_ENABLE_OBJC_ARC = YES;
				CLANG_WARN_BLOCK_CAPTURE_AUTORELEASING = YES;
				CLANG_WARN_BOOL_CONVERSION = YES;
				CLANG_WARN_COMMA = YES;
				CLANG_WARN_CONSTANT_CONVERSION = YES;
				CLANG_WARN_DIRECT_OBJC_ISA_USAGE = YES_ERROR;
				CLANG_WARN_DOCUMENTATION_COMMENTS = YES;
				CLANG_WARN_EMPTY_BODY = YES;
				CLANG_WARN_ENUM_CONVERSION = YES;
				CLANG_WARN_INFINITE_RECURSION = YES;
				CLANG_WARN_INT_CONVERSION = YES;
				CLANG_WARN_NON_LITERAL_NULL_CONVERSION = YES;
				CLANG_WARN_OBJC_LITERAL_CONVERSION = YES;
				CLANG_WARN_OBJC_ROOT_CLASS = YES_ERROR;
				CLANG_WARN_RANGE_LOOP_ANALYSIS = YES;
				CLANG_WARN_STRICT_PROTOTYPES = YES;
				CLANG_WARN_SUSPICIOUS_MOVE = YES;
				CLANG_WARN_UNGUARDED_AVAILABILITY = YES_AGGRESSIVE;
				CLANG_WARN_UNREACHABLE_CODE = YES;
				CLANG_WARN__DUPLICATE_METHOD_MATCH = YES;
				CODE_SIGN_IDENTITY = "iPhone Developer";
				COPY_PHASE_STRIP = NO;
				DEBUG_INFORMATION_FORMAT = "dwarf-with-dsym";
				ENABLE_NS_ASSERTIONS = NO;
				ENABLE_STRICT_OBJC_MSGSEND = YES;
				GCC_C_LANGUAGE_STANDARD = gnu11;
				GCC_NO_COMMON_BLOCKS = YES;
				GCC_WARN_64_TO_32_BIT_CONVERSION = YES;
				GCC_WARN_ABOUT_RETURN_TYPE = YES_ERROR;
				GCC_WARN_UNDECLARED_SELECTOR = YES;
				GCC_WARN_UNINITIALIZED_AUTOS = YES_AGGRESSIVE;
				GCC_WARN_UNUSED_FUNCTION = YES;
				GCC_WARN_UNUSED_VARIABLE = YES;
				IPHONEOS_DEPLOYMENT_TARGET = 11.0;
				MTL_ENABLE_DEBUG_INFO = NO;
				SDKROOT = iphoneos;
				SWIFT_OPTIMIZATION_LEVEL = "-Owholemodule";
				VALIDATE_PRODUCT = YES;
			};
			name = Release;
		};
		BE3808651FD9BFB600393EB8 /* Debug */ = {
			isa = XCBuildConfiguration;
			baseConfigurationReference = 448CC7691FD84EB5D2C24705 /* Pods-OpenTerm.debug.xcconfig */;
			buildSettings = {
				ASSETCATALOG_COMPILER_APPICON_NAME = AppIcon;
				CODE_SIGN_ENTITLEMENTS = OpenTerm/OpenTerm.entitlements;
				"CODE_SIGN_IDENTITY[sdk=iphoneos*]" = "iPhone Developer";
				CODE_SIGN_STYLE = Automatic;
				DEVELOPMENT_TEAM = 6G5LMQ72D8;
				ENABLE_BITCODE = NO;
				FRAMEWORK_SEARCH_PATHS = (
					"$(inherited)",
					"$(PROJECT_DIR)/Dependencies",
				);
				INFOPLIST_FILE = "$(SRCROOT)/OpenTerm/Info.plist";
				IPHONEOS_DEPLOYMENT_TARGET = 11.0;
				LD_RUNPATH_SEARCH_PATHS = "$(inherited) @executable_path/Frameworks";
				PRODUCT_BUNDLE_IDENTIFIER = com.silverfox.Terminal;
				PRODUCT_NAME = "$(TARGET_NAME)";
				PROVISIONING_PROFILE_SPECIFIER = "";
				SWIFT_VERSION = 4.0;
				TARGETED_DEVICE_FAMILY = "1,2";
			};
			name = Debug;
		};
		BE3808661FD9BFB600393EB8 /* Release */ = {
			isa = XCBuildConfiguration;
			baseConfigurationReference = D4433523D5E174B363623AD4 /* Pods-OpenTerm.release.xcconfig */;
			buildSettings = {
				ASSETCATALOG_COMPILER_APPICON_NAME = AppIcon;
				CODE_SIGN_ENTITLEMENTS = OpenTerm/OpenTerm.entitlements;
				"CODE_SIGN_IDENTITY[sdk=iphoneos*]" = "iPhone Developer";
				CODE_SIGN_STYLE = Automatic;
				DEVELOPMENT_TEAM = 6G5LMQ72D8;
				ENABLE_BITCODE = NO;
				FRAMEWORK_SEARCH_PATHS = (
					"$(inherited)",
					"$(PROJECT_DIR)/Dependencies",
				);
				INFOPLIST_FILE = "$(SRCROOT)/OpenTerm/Info.plist";
				IPHONEOS_DEPLOYMENT_TARGET = 11.0;
				LD_RUNPATH_SEARCH_PATHS = "$(inherited) @executable_path/Frameworks";
				PRODUCT_BUNDLE_IDENTIFIER = com.silverfox.Terminal;
				PRODUCT_NAME = "$(TARGET_NAME)";
				PROVISIONING_PROFILE_SPECIFIER = "";
				SWIFT_VERSION = 4.0;
				TARGETED_DEVICE_FAMILY = "1,2";
			};
			name = Release;
		};
/* End XCBuildConfiguration section */

/* Begin XCConfigurationList section */
		BE38084D1FD9BFB600393EB8 /* Build configuration list for PBXProject "OpenTerm" */ = {
			isa = XCConfigurationList;
			buildConfigurations = (
				BE3808621FD9BFB600393EB8 /* Debug */,
				BE3808631FD9BFB600393EB8 /* Release */,
			);
			defaultConfigurationIsVisible = 0;
			defaultConfigurationName = Release;
		};
		BE3808641FD9BFB600393EB8 /* Build configuration list for PBXNativeTarget "OpenTerm" */ = {
			isa = XCConfigurationList;
			buildConfigurations = (
				BE3808651FD9BFB600393EB8 /* Debug */,
				BE3808661FD9BFB600393EB8 /* Release */,
			);
			defaultConfigurationIsVisible = 0;
			defaultConfigurationName = Release;
		};
/* End XCConfigurationList section */
	};
	rootObject = BE38084A1FD9BFB600393EB8 /* Project object */;
}<|MERGE_RESOLUTION|>--- conflicted
+++ resolved
@@ -35,11 +35,8 @@
 		3CE5764320225E1B00760E43 /* HistoryManager.swift in Sources */ = {isa = PBXBuildFile; fileRef = 3CE5764220225E1B00760E43 /* HistoryManager.swift */; };
 		3CE5764820226A1500760E43 /* ANSITextState.swift in Sources */ = {isa = PBXBuildFile; fileRef = 3CE5764720226A1500760E43 /* ANSITextState.swift */; };
 		3CE5764A20226D8900760E43 /* String+ANSIFormatting.swift in Sources */ = {isa = PBXBuildFile; fileRef = 3CE5764920226D8900760E43 /* String+ANSIFormatting.swift */; };
-<<<<<<< HEAD
-=======
 		3CE57680202A529200760E43 /* TerminalTabViewController.swift in Sources */ = {isa = PBXBuildFile; fileRef = 3C905FC42025CAEC0084BA63 /* TerminalTabViewController.swift */; };
 		3CE57681202A52ED00760E43 /* TerminalViewController.swift in Sources */ = {isa = PBXBuildFile; fileRef = BE3808571FD9BFB600393EB8 /* TerminalViewController.swift */; };
->>>>>>> 255da5f3
 		5A38CC73C499E1A878353871 /* Pods_OpenTerm.framework in Frameworks */ = {isa = PBXBuildFile; fileRef = FC01604DAC695ABD64544260 /* Pods_OpenTerm.framework */; };
 		BE000C081FEC4F6C00D06B91 /* ios_system.framework in Frameworks */ = {isa = PBXBuildFile; fileRef = BE3768EE1FEC4DCE00D5A2D1 /* ios_system.framework */; settings = {ATTRIBUTES = (Required, ); }; };
 		BE000C091FEC4F6F00D06B91 /* ios_system.framework in Frameworks */ = {isa = PBXBuildFile; fileRef = BE3768EE1FEC4DCE00D5A2D1 /* ios_system.framework */; settings = {ATTRIBUTES = (Required, ); }; };
@@ -49,7 +46,6 @@
 		BE38085B1FD9BFB600393EB8 /* Main.storyboard in Resources */ = {isa = PBXBuildFile; fileRef = BE3808591FD9BFB600393EB8 /* Main.storyboard */; };
 		BE38085D1FD9BFB600393EB8 /* Assets.xcassets in Resources */ = {isa = PBXBuildFile; fileRef = BE38085C1FD9BFB600393EB8 /* Assets.xcassets */; };
 		BE3808601FD9BFB600393EB8 /* LaunchScreen.storyboard in Resources */ = {isa = PBXBuildFile; fileRef = BE38085E1FD9BFB600393EB8 /* LaunchScreen.storyboard */; };
-		BE453E792028E53B0025B216 /* FileLinks.swift in Sources */ = {isa = PBXBuildFile; fileRef = BE453E782028E53A0025B216 /* FileLinks.swift */; };
 		BE505066201E5ED900CDFC60 /* Share.swift in Sources */ = {isa = PBXBuildFile; fileRef = BE505065201E5ED900CDFC60 /* Share.swift */; };
 		BE9275062013961D00BD2761 /* UserDefaultsController.swift in Sources */ = {isa = PBXBuildFile; fileRef = BE9275052013961D00BD2761 /* UserDefaultsController.swift */; };
 		BEA499261FD9C4D7001B9B9D /* DocumentManager.swift in Sources */ = {isa = PBXBuildFile; fileRef = BEA499251FD9C4D7001B9B9D /* DocumentManager.swift */; };
@@ -130,7 +126,6 @@
 		BE38085C1FD9BFB600393EB8 /* Assets.xcassets */ = {isa = PBXFileReference; lastKnownFileType = folder.assetcatalog; path = Assets.xcassets; sourceTree = "<group>"; };
 		BE38085F1FD9BFB600393EB8 /* Base */ = {isa = PBXFileReference; lastKnownFileType = file.storyboard; name = Base; path = Base.lproj/LaunchScreen.storyboard; sourceTree = "<group>"; };
 		BE3808611FD9BFB600393EB8 /* Info.plist */ = {isa = PBXFileReference; lastKnownFileType = text.plist.xml; path = Info.plist; sourceTree = "<group>"; };
-		BE453E782028E53A0025B216 /* FileLinks.swift */ = {isa = PBXFileReference; lastKnownFileType = sourcecode.swift; path = FileLinks.swift; sourceTree = "<group>"; };
 		BE505065201E5ED900CDFC60 /* Share.swift */ = {isa = PBXFileReference; lastKnownFileType = sourcecode.swift; path = Share.swift; sourceTree = "<group>"; };
 		BE9275052013961D00BD2761 /* UserDefaultsController.swift */ = {isa = PBXFileReference; lastKnownFileType = sourcecode.swift; path = UserDefaultsController.swift; sourceTree = "<group>"; };
 		BEA499241FD9C46C001B9B9D /* OpenTerm.entitlements */ = {isa = PBXFileReference; lastKnownFileType = text.plist.entitlements; path = OpenTerm.entitlements; sourceTree = "<group>"; };
@@ -366,11 +361,6 @@
 				F4602B48200A63FC009D0547 /* UserDefaults+UIColor.swift */,
 				BEA4992D1FDC305B001B9B9D /* KeyboardObserver.swift */,
 				BEA499251FD9C4D7001B9B9D /* DocumentManager.swift */,
-<<<<<<< HEAD
-				BE453E782028E53A0025B216 /* FileLinks.swift */,
-				BE505065201E5ED900CDFC60 /* Share.swift */,
-=======
->>>>>>> 255da5f3
 				BE9275052013961D00BD2761 /* UserDefaultsController.swift */,
 				3C905FC920265BC60084BA63 /* StoreReviewPrompter.swift */,
 			);
@@ -552,7 +542,6 @@
 				3CE5764A20226D8900760E43 /* String+ANSIFormatting.swift in Sources */,
 				3CA320FF201FE8E100974B5F /* ScriptsViewController.swift in Sources */,
 				3C2E4385201EFF4700E4254A /* AutoCompleteManager.swift in Sources */,
-				BE453E792028E53B0025B216 /* FileLinks.swift in Sources */,
 				3CA32102201FF6B100974B5F /* Script.swift in Sources */,
 				BEA499301FDC3B93001B9B9D /* TerminalView.swift in Sources */,
 				3CE57680202A529200760E43 /* TerminalTabViewController.swift in Sources */,
