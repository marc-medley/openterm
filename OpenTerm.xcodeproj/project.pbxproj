--- conflicted
+++ resolved
@@ -47,14 +47,11 @@
 		BE38085D1FD9BFB600393EB8 /* Assets.xcassets in Resources */ = {isa = PBXBuildFile; fileRef = BE38085C1FD9BFB600393EB8 /* Assets.xcassets */; };
 		BE3808601FD9BFB600393EB8 /* LaunchScreen.storyboard in Resources */ = {isa = PBXBuildFile; fileRef = BE38085E1FD9BFB600393EB8 /* LaunchScreen.storyboard */; };
 		BE505066201E5ED900CDFC60 /* Share.swift in Sources */ = {isa = PBXBuildFile; fileRef = BE505065201E5ED900CDFC60 /* Share.swift */; };
-<<<<<<< HEAD
 		BE51FC48205077D9009AE5D9 /* Savanna.swift in Sources */ = {isa = PBXBuildFile; fileRef = BE51FC47205077D9009AE5D9 /* Savanna.swift */; };
 		BE70DA2C204DD5D900DEFF10 /* ScriptEditViewController+AutoComplete.swift in Sources */ = {isa = PBXBuildFile; fileRef = BE70DA2B204DD5D800DEFF10 /* ScriptEditViewController+AutoComplete.swift */; };
-=======
 		BE8E66FC206196A7007B14E6 /* Notification+Names.swift in Sources */ = {isa = PBXBuildFile; fileRef = BE8E66FB206196A7007B14E6 /* Notification+Names.swift */; };
 		BE8E66FE206196B8007B14E6 /* UIDevice+Name.swift in Sources */ = {isa = PBXBuildFile; fileRef = BE8E66FD206196B8007B14E6 /* UIDevice+Name.swift */; };
 		BE8E6700206196D5007B14E6 /* Bundle+Info.swift in Sources */ = {isa = PBXBuildFile; fileRef = BE8E66FF206196D5007B14E6 /* Bundle+Info.swift */; };
->>>>>>> 01bd7bc2
 		BE9275062013961D00BD2761 /* UserDefaultsController.swift in Sources */ = {isa = PBXBuildFile; fileRef = BE9275052013961D00BD2761 /* UserDefaultsController.swift */; };
 		BEA14A65202CE5B700AB7351 /* Cub+SavannaKit.swift in Sources */ = {isa = PBXBuildFile; fileRef = BEA14A64202CE5B600AB7351 /* Cub+SavannaKit.swift */; };
 		BEA14A67202CE5D300AB7351 /* Cub.swift in Sources */ = {isa = PBXBuildFile; fileRef = BEA14A66202CE5D300AB7351 /* Cub.swift */; };
@@ -147,14 +144,11 @@
 		BE38085F1FD9BFB600393EB8 /* Base */ = {isa = PBXFileReference; lastKnownFileType = file.storyboard; name = Base; path = Base.lproj/LaunchScreen.storyboard; sourceTree = "<group>"; };
 		BE3808611FD9BFB600393EB8 /* Info.plist */ = {isa = PBXFileReference; lastKnownFileType = text.plist.xml; path = Info.plist; sourceTree = "<group>"; };
 		BE505065201E5ED900CDFC60 /* Share.swift */ = {isa = PBXFileReference; lastKnownFileType = sourcecode.swift; path = Share.swift; sourceTree = "<group>"; };
-<<<<<<< HEAD
 		BE51FC47205077D9009AE5D9 /* Savanna.swift */ = {isa = PBXFileReference; lastKnownFileType = sourcecode.swift; path = Savanna.swift; sourceTree = "<group>"; };
 		BE70DA2B204DD5D800DEFF10 /* ScriptEditViewController+AutoComplete.swift */ = {isa = PBXFileReference; lastKnownFileType = sourcecode.swift; path = "ScriptEditViewController+AutoComplete.swift"; sourceTree = "<group>"; };
-=======
 		BE8E66FB206196A7007B14E6 /* Notification+Names.swift */ = {isa = PBXFileReference; lastKnownFileType = sourcecode.swift; path = "Notification+Names.swift"; sourceTree = "<group>"; };
 		BE8E66FD206196B8007B14E6 /* UIDevice+Name.swift */ = {isa = PBXFileReference; lastKnownFileType = sourcecode.swift; path = "UIDevice+Name.swift"; sourceTree = "<group>"; };
 		BE8E66FF206196D5007B14E6 /* Bundle+Info.swift */ = {isa = PBXFileReference; lastKnownFileType = sourcecode.swift; path = "Bundle+Info.swift"; sourceTree = "<group>"; };
->>>>>>> 01bd7bc2
 		BE9275052013961D00BD2761 /* UserDefaultsController.swift */ = {isa = PBXFileReference; lastKnownFileType = sourcecode.swift; path = UserDefaultsController.swift; sourceTree = "<group>"; };
 		BEA14A64202CE5B600AB7351 /* Cub+SavannaKit.swift */ = {isa = PBXFileReference; fileEncoding = 4; lastKnownFileType = sourcecode.swift; path = "Cub+SavannaKit.swift"; sourceTree = "<group>"; };
 		BEA14A66202CE5D300AB7351 /* Cub.swift */ = {isa = PBXFileReference; fileEncoding = 4; lastKnownFileType = sourcecode.swift; path = Cub.swift; sourceTree = "<group>"; };
